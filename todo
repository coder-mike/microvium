# To do

<<<<<<< HEAD
  - Proper exceptions (try/catch)'
  - Unit tests should run in both Node and Microvium to test that semantics are identical.
  - `for-of` for arrays (can throw if non-array - just transform to normal `for`)
  - Make all port definitions optional with `ifndef...`
  - FFI library and glue generator, where microvium.c and the port file are part of the generated glue.
  - Runtime measurement of RAM usage
  - Classes
=======
  - Proper exceptions (try/catch)
  - Classes
  - `for-of` for arrays (can throw if non-array - just transform to normal `for`)
  - Debugger
  - FFI library
>>>>>>> 3665e754
  - JSON parse/stringify library

  - All the TODOs in the code (technical debt)
  - Improve test coverage of C VM
  - Some amount of the builtin JS library (e.g. `Array.map`, etc)
  - Dynamic stack size (expand as needed), so I don't need to keep quoting the stack size as part of the size.
  - Job loop?
  - Add a hash ID to the bytecode file and make a way to create a crash dump to diagnose errors

  - Async-await
  - Start integrating test262
  - Iterators
  - Promises
  - [Handled-promise](https://github.com/tc39/proposal-eventual-send)
  - Top-level await (compile-time await)
  - Variadic calls
  - Symbol type
  - Virtual types and BigInt
  - RegExp
  - Proxy
  - The rest of the builtins, e.g. Date, Map, Set, etc.<|MERGE_RESOLUTION|>--- conflicted
+++ resolved
@@ -1,6 +1,5 @@
 # To do
 
-<<<<<<< HEAD
   - Proper exceptions (try/catch)'
   - Unit tests should run in both Node and Microvium to test that semantics are identical.
   - `for-of` for arrays (can throw if non-array - just transform to normal `for`)
@@ -8,13 +7,6 @@
   - FFI library and glue generator, where microvium.c and the port file are part of the generated glue.
   - Runtime measurement of RAM usage
   - Classes
-=======
-  - Proper exceptions (try/catch)
-  - Classes
-  - `for-of` for arrays (can throw if non-array - just transform to normal `for`)
-  - Debugger
-  - FFI library
->>>>>>> 3665e754
   - JSON parse/stringify library
 
   - All the TODOs in the code (technical debt)
