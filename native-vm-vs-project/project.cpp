#include <iostream>
#include <fstream>
#include <vector>
#include <filesystem>
#include <stdexcept>

#include "colors.h"
#include "../native-vm/microvium_internals.h"
#include "../native-vm/microvium.h"
#include "yaml-cpp/include/yaml-cpp/yaml.h"
#include "../native-vm-bindings/error_descriptions.hh"
#include "utils.h"
#include "allocator.h"

using namespace std;
using namespace filesystem;

// Set to the empty string "" if you want to run all tests
<<<<<<< HEAD
const string runOnlyTest = "closure-embedding";
=======
const string runOnlyTest = "object-operations";
>>>>>>> 188a0ac8
//const string runOnlyTest = "";

// Bytecode addresses to break on. To have no breakpoints, set to single value of { 0 }
uint16_t breakpoints[] = {
  0x193
  //0
};
#define BREAKPOINT_COUNT (sizeof breakpoints / sizeof breakpoints[0])
#define IS_ANY_BREAKPOINTS ((BREAKPOINT_COUNT > 1) || (breakpoints[0] != 0))

string testInputDir = "../test/end-to-end/tests/";
string testArtifactsDir = "../test/end-to-end/artifacts/";

mvm_TsBytecodeHeader dummy; // Prevent debugger discarding this structure

struct HostFunction {
  mvm_HostFunctionID hostFunctionID;
  mvm_TfHostFunction hostFunction;
};

struct Context {
  string printout;
};

static int testFail(string message);
static void testPass(string message);
static mvm_TeError print(mvm_VM* vm, mvm_HostFunctionID hostFunctionID, mvm_Value* result, mvm_Value* args, uint8_t argCount);
static mvm_TeError vmAssert(mvm_VM* vm, mvm_HostFunctionID hostFunctionID, mvm_Value* result, mvm_Value* args, uint8_t argCount);
static mvm_TeError vmAssertEqual(mvm_VM* vm, mvm_HostFunctionID hostFunctionID, mvm_Value* result, mvm_Value* args, uint8_t argCount);
static mvm_TeError vmIsNaN(mvm_VM* vm, mvm_HostFunctionID hostFunctionID, mvm_Value* result, mvm_Value* args, uint8_t argCount);
static mvm_TeError vmGetHeapUsed(mvm_VM* vm, mvm_HostFunctionID hostFunctionID, mvm_Value* result, mvm_Value* args, uint8_t argCount);
static mvm_TeError vmRunGC(mvm_VM* vm, mvm_HostFunctionID hostFunctionID, mvm_Value* result, mvm_Value* args, uint8_t argCount);
static mvm_TeError resolveImport(mvm_HostFunctionID hostFunctionID, void* context, mvm_TfHostFunction* out_hostFunction);
static void breakpointCallback(mvm_VM* vm, uint16_t bytecodeAddress);
static void check(mvm_TeError err);

const HostFunction hostFunctions[] = {
  { 1, print },
  { 2, vmAssert },
  { 3, vmAssertEqual },
  { 4, vmGetHeapUsed },
  { 5, vmRunGC },
  { 0xFFFD, vmIsNaN },
};

constexpr size_t hostFunctionCount = sizeof hostFunctions / sizeof hostFunctions[0];

int testFailCount = 0;
int testPassCount = 0;

int main()
{
  for (const auto entry : directory_iterator(testInputDir)) {
    string pathString = entry.path().string();

    string ext = ".test.mvm.js";
    size_t indexOfExtension = pathString.rfind(ext);
    size_t indexOfDir = pathString.rfind(testInputDir);
    if (indexOfExtension == string::npos)
      continue; // Not a test case
    size_t truncateFrom = indexOfDir + testInputDir.length();
    string testName = pathString.substr(truncateFrom, indexOfExtension - truncateFrom);

    cout << testName << "... ";

    if (runOnlyTest != "") {
      if (testName != runOnlyTest) {
        cout << "skipping" << endl;
        continue;
      }
    }

    cout << "running" << endl;

    string artifactsDir = testArtifactsDir + testName + "/";

    string yamlFilename = artifactsDir + "0.meta.yaml";
    string bytecodeFilename = artifactsDir + "1.post-load.mvm-bc";

    YAML::Node meta = YAML::LoadFile(yamlFilename);

    if (meta["skip"] && meta["skip"].as<string>() == "true") {
      cout << "skipping " << testName << endl;
      continue;
    }

    // Read bytecode file
    ifstream bytecodeFile(bytecodeFilename, ios::binary | ios::ate);
    if (!bytecodeFile.is_open()) {
      std::cerr << "Problem opening file \"" << bytecodeFilename << "\"" << std::endl;
      return 1;
    }
    streamsize bytecodeSize = bytecodeFile.tellg();
    uint8_t* bytecodeAlloc = new uint8_t[(size_t)bytecodeSize + 0xFFFF];
    // Round up to the nearest 64kB boundary, so that the bytecode addresses
    // align to the machine addresses (not necessary but useful in a debugger)
    uint8_t* bytecode = (uint8_t*)(((intptr_t)bytecodeAlloc + 0xFFFF) & ~(intptr_t)0xFFFF);

    bytecodeFile.seekg(0, ios::beg);
    if (!bytecodeFile.read((char*)bytecode, bytecodeSize)) return 1;

    allocator_init();

    // Create VM
    Context* context = new Context;
    mvm_VM* vm;
    check(mvm_restore(&vm, bytecode, (uint16_t)bytecodeSize, context, resolveImport));
    //mvm_createSnapshot(vm, NULL);

    // Set breakpoints
    if (IS_ANY_BREAKPOINTS) {
      mvm_dbg_setBreakpointCallback(vm, breakpointCallback);
      for (int i = 0; i < BREAKPOINT_COUNT; i++)
        if (breakpoints[i])
          mvm_dbg_setBreakpoint(vm, breakpoints[i]);
    }

    // Run the garbage collector (shouldn't really change anything, since a collection was probably done before the snapshot was taken)
    // mvm_runGC(vm);

    if (meta["runExportedFunction"]) {
      uint16_t runExportedFunctionID = meta["runExportedFunction"].as<uint16_t>();
      cout << "    runExportedFunction: " << runExportedFunctionID << "\n";

      // Resolve exports from VM
      mvm_Value exportedFunction;
      check(mvm_resolveExports(vm, &runExportedFunctionID, &exportedFunction, 1));

      // Invoke exported function
      mvm_Value result;
      mvm_TeError err = mvm_call(vm, exportedFunction, &result, nullptr, 0);
      if (meta["expectException"] && (err == MVM_E_UNCAUGHT_EXCEPTION)) {
        testPass("Expected uncaught exception");
      }
      else {
        check(err);
      }

      // Just checking that the end state is still serializable
      mvm_createSnapshot(vm, NULL);

      // Run the garbage collector
      mvm_runGC(vm, true);
      mvm_createSnapshot(vm, NULL);

      if (meta["expectedPrintout"]) {
        auto expectedPrintout = meta["expectedPrintout"].as<string>();
        if (trim_copy(context->printout) == trim_copy(expectedPrintout)) {
          testPass("Expected printout matches");
        } else {
          return testFail("Expected printout does not match");
        }
      }
    }

    // vm_runGC(vm);
    mvm_free(vm);
    vm = nullptr;
    delete context;
    context = 0;
    delete bytecodeAlloc;
    allocator_deinit();
  }

  
  cout << endl << "----------------------------------" << endl << endl;
  
  if (testFailCount) {
    cout << "    " << testPassCount << " checks passed" << endl;
    cout << RED << "    " << testFailCount << " checks failed" << RESET << endl;
  }
  else {
    cout << GREEN << "    All " << testPassCount << " checks passed!" << RESET << endl;
  }

  cout << endl << "----------------------------------" << endl << endl;

  return 0;
}

void error(mvm_TeError err) {
  testFailCount++;
  auto errorDescription = errorDescriptions.find(err);
  if (errorDescription != errorDescriptions.end()) {
    throw std::runtime_error(errorDescription->second);
  }
  else {
    throw std::runtime_error(std::string("VM error code: ") + std::to_string(err));
  }
}

extern "C" void fatalError(void* vm, int e) {
  error((mvm_TeError)e);
}

void check(mvm_TeError err) {
  if (err != MVM_E_SUCCESS) {
    error(err);
  }
}

int testFail(string message) {
  cout << RED << "    Fail: " << message << RESET << endl;
  testFailCount++;
  return -1;
}

void testPass(string message) {
  cout << GREEN << "    Pass: " << message << RESET << endl;
  testPassCount++;
}

mvm_TeError print(mvm_VM* vm, mvm_HostFunctionID hostFunctionID, mvm_Value* result, mvm_Value* args, uint8_t argCount) {
  Context* context = (Context*)mvm_getContext(vm);
  if (argCount != 1)
    return MVM_E_INVALID_ARGUMENTS;
  string message = (char*)mvm_toStringUtf8(vm, args[0], NULL);
  cout << "    Prints: " << message << endl;
  if (context->printout != "") context->printout += "\n";
  context->printout += message;

  return MVM_E_SUCCESS;
}

mvm_TeError vmAssert(mvm_VM* vm, mvm_HostFunctionID hostFunctionID, mvm_Value* result, mvm_Value* args, uint8_t argCount) {
  Context* context = (Context*)mvm_getContext(vm);
  if (argCount < 1)
    return MVM_E_INVALID_ARGUMENTS;
  bool assertion = mvm_toBool(vm, args[0]);
  string message = argCount >= 2 ? (char*)mvm_toStringUtf8(vm, args[1], NULL) : "Assertion";
  if (assertion) {
    testPass(message);
  }
  else {
    testFail(message);
  }

  return MVM_E_SUCCESS;
}

mvm_TeError vmAssertEqual(mvm_VM* vm, mvm_HostFunctionID hostFunctionID, mvm_Value* result, mvm_Value* args, uint8_t argCount) {
  Context* context = (Context*)mvm_getContext(vm);
  if (argCount < 2)
    return MVM_E_INVALID_ARGUMENTS;

  if (mvm_equal(vm, args[0], args[1]))
    testPass("Expected equal");
  else
    testFail("Expected equal");

  return MVM_E_SUCCESS;
}

mvm_TeError vmIsNaN(mvm_VM* vm, mvm_HostFunctionID hostFunctionID, mvm_Value* result, mvm_Value* args, uint8_t argCount) {
  if (argCount < 1) {
    *result = mvm_newBoolean(true);
    return MVM_E_SUCCESS;
  }
  *result = mvm_newBoolean(mvm_isNaN(args[0]));
  return MVM_E_SUCCESS;
}

mvm_TeError resolveImport(mvm_HostFunctionID hostFunctionID, void* context, mvm_TfHostFunction* out_hostFunction) {
  for (uint16_t i2 = 0; i2 < hostFunctionCount; i2++) {
    if (hostFunctions[i2].hostFunctionID == hostFunctionID) {
      *out_hostFunction = hostFunctions[i2].hostFunction;
      return MVM_E_SUCCESS;
    }
  }
  return MVM_E_UNRESOLVED_IMPORT;
}

static mvm_TeError vmGetHeapUsed(mvm_VM* vm, mvm_HostFunctionID hostFunctionID, mvm_Value* result, mvm_Value* args, uint8_t argCount) {
  mvm_TsMemoryStats stats;
  mvm_getMemoryStats(vm, &stats);
  *result = mvm_newInt32(vm, (int32_t)stats.virtualHeapUsed);
  return MVM_E_SUCCESS;
}

static mvm_TeError vmRunGC(mvm_VM* vm, mvm_HostFunctionID hostFunctionID, mvm_Value* result, mvm_Value* args, uint8_t argCount) {
  bool strict = (argCount >= 1) && mvm_toBool(vm, args[0]);
  mvm_runGC(vm, strict);
  return MVM_E_SUCCESS;
}

static void breakpointCallback(mvm_VM* vm, uint16_t bytecodeAddress) {
  __debugbreak();
}<|MERGE_RESOLUTION|>--- conflicted
+++ resolved
@@ -16,11 +16,7 @@
 using namespace filesystem;
 
 // Set to the empty string "" if you want to run all tests
-<<<<<<< HEAD
 const string runOnlyTest = "closure-embedding";
-=======
-const string runOnlyTest = "object-operations";
->>>>>>> 188a0ac8
 //const string runOnlyTest = "";
 
 // Bytecode addresses to break on. To have no breakpoints, set to single value of { 0 }
@@ -185,9 +181,9 @@
     allocator_deinit();
   }
 
-  
+
   cout << endl << "----------------------------------" << endl << endl;
-  
+
   if (testFailCount) {
     cout << "    " << testPassCount << " checks passed" << endl;
     cout << RED << "    " << testFailCount << " checks failed" << RESET << endl;
