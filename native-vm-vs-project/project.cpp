--- conflicted
+++ resolved
@@ -15,11 +15,7 @@
 using namespace filesystem;
 
 // Set to the empty string "" if you want to run all tests
-<<<<<<< HEAD
 const string runOnlyTest = "closures-across-snapshot";
-=======
-const string runOnlyTest = "gc";
->>>>>>> 4b7d4f51
 // const string runOnlyTest = "";
 
 // Bytecode addresses to break on. To have no breakpoints, set to single value of { 0 }
