--- conflicted
+++ resolved
@@ -951,7 +951,7 @@
 
 // Some well-known values
 typedef enum vm_TeWellKnownValues {
-  VM_VALUE_UNDEFINED     = (((int)TC_VAL_UNDEFINED - 0x10) << 2) | 1,
+  VM_VALUE_UNDEFINED     = (((int)TC_VAL_UNDEFINED - 0x10) << 2) | 1, // = 1
   VM_VALUE_NULL          = (((int)TC_VAL_NULL - 0x10) << 2) | 1,
   VM_VALUE_TRUE          = (((int)TC_VAL_TRUE - 0x10) << 2) | 1,
   VM_VALUE_FALSE         = (((int)TC_VAL_FALSE - 0x10) << 2) | 1,
@@ -2101,7 +2101,7 @@
       // Find the closest catch block
       reg2 = reg->catchTarget;
       // If none, it's an uncaught exception
-      if (!reg2) {
+      if (reg2 == VM_VALUE_UNDEFINED) {
         *out_result = reg1;
         err = MVM_E_UNCAUGHT_EXCEPTION;
         goto LBL_EXIT;
@@ -2109,10 +2109,19 @@
 
       VM_ASSERT(vm, ((intptr_t)reg2 & 1) == 1);
 
-      // Unwind the stack
-      pStackPointer = (uint16_t*)(((intptr_t)getBottomOfStack(vm->stack) + (intptr_t)reg2) & ~1);
+      // Unwind the stack. regP1 is the stack pointer address we want to land up at
+      regP1 = (uint16_t*)(((intptr_t)getBottomOfStack(vm->stack) + (intptr_t)reg2) & ~1);
       VM_ASSERT(vm, pStackPointer >= getBottomOfStack(vm->stack));
       VM_ASSERT(vm, pStackPointer < getTopOfStackSpace(vm->stack));
+
+      while (pFrameBase > regP1) {
+        // In the current frame structure, the size of the preceding frame is
+        // saved 4 words ahead of the frame base
+        pStackPointer = pFrameBase;
+        POP_REGISTERS();
+      }
+
+      pStackPointer = regP1;
 
       // The next catch target is the outer one
       reg->catchTarget = pStackPointer[0];
@@ -2786,14 +2795,8 @@
 /* ------------------------------------------------------------------------- */
 
     MVM_CASE (VM_OP2_EXTENDED_4): {
-      CODE_COVERAGE_UNTESTED(149); // Not hit
-<<<<<<< HEAD
+      CODE_COVERAGE(149); // Hit
       goto LBL_OP_EXTENDED_4;
-=======
-      VM_NOT_IMPLEMENTED(vm);
-      err = MVM_E_FATAL_ERROR_MUST_KILL_VM;
-      goto LBL_EXIT;
->>>>>>> 3665e754
     }
 
 /* ------------------------------------------------------------------------- */
@@ -3089,7 +3092,7 @@
 /* ------------------------------------------------------------------------- */
 
     MVM_CASE(VM_OP4_START_TRY): {
-      CODE_COVERAGE_UNTESTED(206); // Not hit
+      CODE_COVERAGE(206); // Hit
 
       // Capture the stack pointer value *before* pushing the catch target
       reg1 = (uint16_t)((intptr_t)pStackPointer - (intptr_t)getBottomOfStack(vm->stack));
@@ -3118,7 +3121,7 @@
     } // End of VM_OP4_START_TRY
 
     MVM_CASE(VM_OP4_END_TRY): {
-      CODE_COVERAGE_UNTESTED(207); // Not hit
+      CODE_COVERAGE(207); // Hit
 
       #if MVM_SAFE_MODE
         uint16_t* newStackPointer = (uint16_t*)((intptr_t)getBottomOfStack(vm->stack) + (intptr_t)reg->catchTarget - 1);
@@ -4965,7 +4968,7 @@
       Value* pScope = endOfFrame + 1;
       gc_processValue(&gc, pScope);
 
-      // The first thing saved during a CALL is the size of the preceeding frame
+      // The first thing saved during a CALL is the size of the preceding frame
       beginningOfFrame = (uint16_t*)((uint8_t*)endOfFrame - *endOfFrame);
 
       TABLE_COVERAGE(beginningOfFrame == beginningOfStack ? 1 : 0, 2, 499); // Hit 2/2
@@ -5093,6 +5096,7 @@
   reg->lpProgramCounter = vm->lpBytecode; // This is essentially treated as a null value
   reg->argCountAndFlags = 0;
   reg->scope = VM_VALUE_UNDEFINED;
+  reg->catchTarget = VM_VALUE_UNDEFINED;
   VM_ASSERT(vm, reg->pArgs == 0);
 
   return MVM_E_SUCCESS;
