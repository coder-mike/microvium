import * as babylon from '@babel/parser';
import traverse from '@babel/traverse';
import * as B from '@babel/types';
import * as IL from './il';
import * as VM from './virtual-machine-types';
import { unexpected, assertUnreachable, invalidOperation, hardAssert, isNameString, entries, stringifyIdentifier, notUndefined, notNull, notImplemented } from './utils';
import { isUInt16 } from './runtime-types';
import { ModuleSpecifier } from '../lib';
import { noCase } from "no-case";
import { debug } from 'console';

const outputStackDepthComments = false;

// Emits code that pushes a value to the stack
type LazyValue = (cur: Cursor) => void;
type Procedure = (cur: Cursor) => void;

type SupportedStatement =
  | B.IfStatement
  | B.BlockStatement
  | B.ExpressionStatement
  | B.WhileStatement
  | B.DoWhileStatement
  | B.VariableDeclaration
  | B.ForStatement
  | B.ReturnStatement
  | B.FunctionDeclaration
  | B.ExportNamedDeclaration

type SupportedExpression =
  | B.BooleanLiteral
  | B.NumericLiteral
  | B.StringLiteral
  | B.NullLiteral
  | B.Identifier
  | B.BinaryExpression
  | B.UpdateExpression
  | B.UnaryExpression
  | B.AssignmentExpression
  | B.LogicalExpression
  | B.CallExpression
  | B.MemberExpression
  | B.ArrayExpression
  | B.ObjectExpression
  | B.ConditionalExpression
  | B.ThisExpression
  | B.ArrowFunctionExpression

type SupportedNode =
  | B.Program
  | B.VariableDeclarator
  | SupportedStatement
  | SupportedExpression

// The context is state shared between all cursors in the unit. The cursors are
// what's passed around to the code generators, and the context holds shared
// state that can be used from anywhere that has a cursor.
interface Context {
  filename: string;
  nextBlockID: number; // Mutable counter for numbering blocks
  moduleScope: ModuleScope;
  scopeInfo: ScopesInfo;
}

interface BindingInfo {
  used?: boolean;
  mustBeClosureAllocated?: boolean;
}

interface VariableScopeInfo {
  bindings: Map<string, BindingInfo>;
  // The 'module' scope is the root scope of the module. 'function' scopes are
  // the root scopes of the respected functions. 'block' scopes are scopes
  // nested in a function or module by the existence of a block
  scopeKind: 'module' | 'function' | 'block';
}

type ScopeNode = B.Program | B.FunctionDeclaration | B.ArrowFunctionExpression | B.Block;

interface ScopesInfo {
  scopes: Map<ScopeNode, VariableScopeInfo>;
}

interface ModuleScope {
  type: 'ModuleScope';
  moduleObject: ModuleVariable;
  runtimeDeclaredVariables: Set<string>;
  moduleVariables: { [name: string]: ModuleVariable | ImportedVariable };
  globalVariables: { [name: string]: GlobalVariable };
  moduleImports: { [variableName: string]: ModuleSpecifier };
}

type Variable =
  | ModuleVariable
  | ImportedVariable
  | GlobalVariable
  | LocalVariable

/**
 * A variable that is declared at the module scope.
 */
interface ModuleVariable {
  type: 'ModuleVariable';
  declarationType: 'Variable' | 'Function';
  // ID to use when accessing the runtime variable table. Note that this is not
  // necessarily the same as the "name" used in bindings. Also, there may be
  // multiple bindings (ModuleScope.moduleVariables) to the same variable, if
  // there are aliases (particularly relevant with import and export
  // declarations).
  id: string;
  readonly: boolean;
  // Note: exported variables are stored in the module object, not locally
  exported: boolean;
}

/**
 * Variable that is global to all modules (declared externally to the user code)
 */
interface GlobalVariable {
  type: 'GlobalVariable';
  used: boolean;
  id: string;
  readonly: boolean;
}

/**
 * Variable imported from another module
 */
interface ImportedVariable {
  type: 'ImportedVariable';
  sourceModuleObjectID: string; // Variable name of the module object
  propertyName: string; // Property to access on the module object
  readonly: boolean;
}

/**
 * A variable that is local to the function or entry code
 */
interface LocalVariable {
  type: 'LocalVariable';
  index: number;
  readonly: boolean;
}

interface ClosureVariable {
  type: 'ClosureVariable';
  index: number;
}

// Scope of the entry function
interface RootScope {
  type: 'RootScope';
  parentScope: ModuleScope;
  localVariables: { [name: string]: LocalVariable | ClosureVariable };
}

interface LocalScope {
  type: 'LocalScope';
  parentScope: LocalScope | ModuleScope;
  localVariables: { [name: string]: LocalVariable };
}

interface ValueAccessor {
  store: (cur: Cursor, value: LazyValue) => void;
  load: LazyValue;
}

// Tells us where we're inserting into the IL
interface Cursor {
  ctx: Context;
  scope: LocalScope;
  unit: IL.Unit;
  func: IL.Function;
  block: IL.Block;
  node: B.Node;
  stackDepth: number;
  sourceLoc: { filename: string; line: number; column: number; };
  commentNext?: string[];
  unreachable?: true;
}

function moveCursor(cur: Cursor, toLocation: Cursor): void {
  Object.assign(cur, toLocation);
}

function cloneCursor(cur: Cursor): Cursor {
  return { ...cur };
}

export function compileScript(filename: string, scriptText: string, globals: string[]): IL.Unit {
  let file: B.File;
  try {
    file = babylon.parse(scriptText, {
      sourceType: 'module' ,
      plugins: ['nullishCoalescingOperator', 'numericSeparator']
    });
  } catch (e) {
    if (e.loc) {
      throw new SyntaxError(`${
        e.message
      }\n      at (${
        filename
      }:${
        e.loc.line
      }:${
        e.loc.column
      })`);
    }
    throw e;
  }
  const entryBlock: IL.Block = {
    id: 'entry',
    expectedStackDepthAtEntry: 0,
    operations: []
  }
  const entryFunction: IL.Function = {
    type: 'Function',
    sourceFilename: filename,
    id: '#entry',
    entryBlockID: 'entry',
    maxStackDepth: 0,
    blocks: {
      ['entry']: entryBlock
    }
  };
  const unit: IL.Unit = {
    sourceFilename: filename,
    functions: { [entryFunction.id]: entryFunction },
    moduleVariables: [],
    freeVariables: [],
    entryFunctionID: entryFunction.id,
    moduleImports: Object.create(null),
  };
  const moduleScope: ModuleScope = {
    type: 'ModuleScope',
    runtimeDeclaredVariables: new Set<string>(),
    moduleObject: undefined as any, // Filled in later
    moduleVariables: Object.create(null),
    globalVariables: Object.create(null),
    moduleImports: unit.moduleImports
  };

  // TODO(closures)
  // const scopeInfo = calculateScopes(file, filename, globals);

  for (const g of globals) {
    if (g in moduleScope.globalVariables) {
      return invalidOperation('Duplicate global');
    }
    moduleScope.globalVariables[g] = { type: 'GlobalVariable', id: g, used: false, readonly: false };
  }

  const moduleVariables = moduleScope.moduleVariables;
  const ctx: Context = {
    filename,
    nextBlockID: 1,
    moduleScope,
    scopeInfo: undefined as any, // TODO(closures)
  };
  // Local scope for entry function
  const entryFunctionScope: LocalScope = {
    type: 'LocalScope',
    localVariables: Object.create(null),
    parentScope: moduleScope
  }
  const cur: Cursor = {
    ctx,
    sourceLoc: Object.freeze({ filename, line: 0, column: 0 }),
    scope: entryFunctionScope,
    stackDepth: 0,
    node: file,
    unit: unit,
    func: unit.functions[unit.entryFunctionID],
    block: entryBlock
  }
  const program = file.program;
  const body = program.body;
  const functionsToCompile: B.FunctionDeclaration[] = [];

  // Load module object which is passed as an argument to the entry function
  addOp(cur, 'LoadArg', indexOperand(0));
  moduleScope.moduleObject = {
    type: 'ModuleVariable',
    id: 'exports',
    declarationType: 'Variable',
    readonly: true,
    exported: false
  };
  addOp(cur, 'StoreGlobal', nameOperand('exports'));
  moduleScope.moduleVariables['exports'] = moduleScope.moduleObject;
  moduleScope.runtimeDeclaredVariables.add(moduleScope.moduleObject.id);

  // Get a list of functions that need to be compiled
  for (const statement of body) {
    let func: B.FunctionDeclaration;
    let exported: boolean;
    if (statement.type === 'FunctionDeclaration') {
      func = statement;
      exported = false;
    } else if (statement.type === 'ExportNamedDeclaration' && statement.declaration && statement.declaration.type === 'FunctionDeclaration') {
      func = statement.declaration;
      exported = true;
    } else {
      continue;
    }
    functionsToCompile.push(func);
    if (!func.id) return unexpected();
    const functionName = func.id.name;
    if (!isNameString(functionName)) {
      return compileError(cur, `Invalid identifier: ${JSON.stringify(functionName)}`);
    }
    if (functionName in moduleVariables) {
      return compileError(cur, `Duplicate declaration with name: "${functionName}"`);
    }
    const privateVariable: ModuleVariable = {
      type: 'ModuleVariable',
      declarationType: 'Function',
      id: functionName,
      readonly: true,
      exported: false // See below
    };
    moduleScope.moduleVariables[functionName] = privateVariable;
    if (exported) {
      // Exported functions have two variables. One represents the function code
      // itself, and the other is a reference value on the module object. The
      // reference value on the module object is not visible to module code.
      const exportedVariable: ModuleVariable = {
        type: 'ModuleVariable',
        declarationType: 'Function',
        id: functionName,
        readonly: true,
        exported: true
      };
      getModuleVariableAccessor(cur, exportedVariable)
        .store(cur, getModuleVariableAccessor(cur, privateVariable).load)
    }
  }

  for (const statement of body) {
    if (statement.type !== 'FunctionDeclaration') {
      compileModuleStatement(cur, statement);
    }
  }

  // Functions are compiled at the end, they may have code that references
  // variables declared in the module scope after the declaration of the
  // function itself.
  for (const func of functionsToCompile) {
    compileFunction(cur, func);
  }

  addOp(cur, 'Literal', literalOperand(undefined));
  addOp(cur, 'Return');

  computeMaximumStackDepth(entryFunction);

  unit.moduleVariables = [...moduleScope.runtimeDeclaredVariables];

  unit.freeVariables = [...Object.values(moduleScope.globalVariables)]
    .filter(v => v.used)
    .map(v => v.id);

  return unit;
}

export function compileModuleStatement(cur: Cursor, statement: B.Statement) {
  switch (statement.type) {
    case 'VariableDeclaration':
      compilingNode(cur, statement);
      compileModuleVariableDeclaration(cur, statement, false);
      break;
    case 'ExportNamedDeclaration':
      compilingNode(cur, statement);
      compileExportNamedDeclaration(cur, statement);
      break;
    case 'ExportDefaultDeclaration':
      compilingNode(cur, statement);
      return compileError(cur, 'Syntax not supported');
    case 'ExportAllDeclaration':
      compilingNode(cur, statement);
      return compileError(cur, 'Syntax not supported');
    case 'ImportDeclaration':
      compilingNode(cur, statement);
      compileImportDeclaration(cur, statement);
      break;
    default:
      compileStatement(cur, statement);
      break;
  }
}

export function compileImportDeclaration(cur: Cursor, statement: B.ImportDeclaration) {
  const moduleImports = cur.ctx.moduleScope.moduleImports;

  const sourcePath = statement.source.value;

  const importedModuleVariable: ModuleVariable = {
    type: 'ModuleVariable',
    declarationType: 'Variable',
    exported: false,
    id: `#${sourcePath}`,
    readonly: false
  };

  // Note: The same path specifier will refer to the same import variable
  moduleImports[importedModuleVariable.id] = sourcePath;

  const moduleVariables = cur.ctx.moduleScope.moduleVariables;

  for (const specifier of statement.specifiers) {
    compilingNode(cur, specifier);
    switch (specifier.type) {
      case 'ImportNamespaceSpecifier': {
        const name = specifier.local.name;
        if (name in moduleVariables) {
          return compileError(cur, `Duplicate module-level identifier: "${name}"`);
        }
        if (!isNameString(name)) {
          return compileError(cur, `Invalid identifier: ${JSON.stringify(name)}`);
        }
        moduleVariables[name] = importedModuleVariable;
        break;
      }
      case 'ImportDefaultSpecifier': {
        const name = specifier.local.name;
        const variable: ImportedVariable = {
          type: 'ImportedVariable',
          sourceModuleObjectID: importedModuleVariable.id,
          propertyName: 'default',
          readonly: false
        };
        if (name in moduleVariables) {
          return compileError(cur, `Duplicate module-level identifier: "${name}"`);
        }
        if (!isNameString(name)) {
          return compileError(cur, `Invalid identifier: ${JSON.stringify(name)}`);
        }
        moduleVariables[name] = variable;
        break;
      }
      case 'ImportSpecifier': {
        const name = specifier.local.name;
        const variable: ImportedVariable = {
          type: 'ImportedVariable',
          sourceModuleObjectID: importedModuleVariable.id,
          propertyName: specifier.imported.name,
          readonly: false
        };
        if (name in moduleVariables) {
          return compileError(cur, `Duplicate module-level identifier: "${name}"`);
        }
        if (!isNameString(name)) {
          return compileError(cur, `Invalid identifier: ${JSON.stringify(name)}`);
        }
        moduleVariables[name] = variable;
        break;
      }
      default: return assertUnreachable(specifier);
    }
  }
}

export function compileExportNamedDeclaration(cur: Cursor, statement: B.ExportNamedDeclaration) {
  if (statement.source || statement.specifiers.length) {
    return compileError(cur, 'Only simple export syntax is supported')
  }
  const declaration = statement.declaration;
  if (declaration.type === 'VariableDeclaration') {
    compileModuleVariableDeclaration(cur, declaration, true);
  } else if (declaration.type === 'FunctionDeclaration') {
    /* Handled separately */
  } else {
    return compileError(cur, `Not supported: export of ${declaration.type}`);
  }
}

export function compileModuleVariableDeclaration(cur: Cursor, decl: B.VariableDeclaration, exported: boolean) {
  const moduleScope = cur.ctx.moduleScope;
  const moduleVariables = moduleScope.moduleVariables;
  const moduleVariableIDs = moduleScope.runtimeDeclaredVariables;
  for (const d of decl.declarations) {
    compilingNode(cur, d);
    if (d.id.type !== 'Identifier') {
      return compileError(cur, 'Only simple variable declarations are supported.')
    }
    const variableName = d.id.name;
    if (!isNameString(variableName)) {
      return compileError(cur, `Invalid variable identifier: "${variableName}"`);
    }
    if (variableName in moduleVariables) {
      return compileError(cur, `Duplicate variable declaration: "${variableName}"`);
    }

    const init = d.init;
    const initialValue: LazyValue = init
      ? cur => compileExpression(cur, init)
      : cur => addOp(cur, 'Literal', literalOperand(undefined));

    const variable: ModuleVariable = {
      type: 'ModuleVariable',
      declarationType: 'Variable',
      id: variableName,
      readonly: false, // Starts out writable so we can set the initial value
      exported
    };

    getModuleVariableAccessor(cur, variable).store(cur, initialValue);

    variable.readonly = decl.kind === 'const';

    moduleVariables[variableName] = variable;
    // If the variable is exported, it's part of the module object, not part of the runtime declared variables
    if (!exported) {
      moduleVariableIDs.add(variable.id);
    }
  }
}

// Note: `cur` is the cursor in the parent body (module entry function or parent function)
export function compileFunction(cur: Cursor, func: B.FunctionDeclaration) {
  compilingNode(cur, func);

  const entryBlock: IL.Block = {
    id: 'entry',
    expectedStackDepthAtEntry: 0,
    operations: []
  }
  if (!func.id) return unexpected();
  const id = func.id.name;
  if (!isNameString(id)) {
    return compileError(cur, `Invalid function identifier: "${id}`);
  }
  if (func.generator) {
    return compileError(cur, `Generators not supported.`);
  }
  const funcIL: IL.Function = {
    type: 'Function',
    sourceFilename: cur.unit.sourceFilename,
    id,
    entryBlockID: 'entry',
    maxStackDepth: 0,
    blocks: {
      ['entry']: entryBlock
    }
  };
  const functionScope: LocalScope = {
    type: 'LocalScope',
    localVariables: Object.create(null),
    parentScope: cur.ctx.moduleScope
  }
  const bodyCur: Cursor = {
    ctx: cur.ctx,
    sourceLoc: cur.sourceLoc,
    scope: functionScope,
    stackDepth: 0,
    node: func.body,
    unit: cur.unit,
    func: funcIL,
    block: entryBlock
  };

  if (funcIL.id in cur.unit.functions) {
    return compileError(cur, `Duplicate function declaration with name "${funcIL.id}"`);
  }
  cur.unit.functions[funcIL.id] = funcIL;

  // TODO: Hoisting of variables

  // Nested closures
  for (const nestedFunc of findNestedFunctions(func)) {
    notImplemented();
  }

  // Copy arguments into parameter slots
  for (const [index, param] of func.params.entries()) {
    compileParam(bodyCur, param, index + 1); // +1 to skip over `this` reference
  }

  // Body of function
  for (const statement of func.body.body) {
    compileStatement(bodyCur, statement);
  }

  // Pop parameters off the stack

  addOp(bodyCur, 'Literal', literalOperand(undefined));
  addOp(bodyCur, 'Return');

  computeMaximumStackDepth(funcIL);
}

export function compileExpressionStatement(cur: Cursor, statement: B.ExpressionStatement): void {
  compileExpression(cur, statement.expression);
  // Pop the result of the expression off the stack
  addOp(cur, 'Pop', countOperand(1));
}

export function compileReturnStatement(cur: Cursor, statement: B.ReturnStatement): void {
  if (statement.argument) {
    compileExpression(cur, statement.argument);
  } else {
    addOp(cur, 'Literal', literalOperand(undefined));
  }
  addOp(cur, 'Return');
  cur.unreachable = true;
}

export function compileForStatement(cur: Cursor, statement: B.ForStatement): void {
  const scope = startScope(cur);

  // Init
  if (!statement.init) return unexpected();
  compilingNode(cur, statement.init);
  if (statement.init.type === 'VariableDeclaration') {
    compileVariableDeclaration(cur, statement.init);
  } else {
    compileExpression(cur, statement.init);
    addOp(cur, 'Pop', countOperand(1));
  }

  const [loopBlock, loopCur] = createBlock(cur, cur.stackDepth, cur.scope);
  if (!statement.test) return unexpected();
  compileExpression(loopCur, statement.test);
  const [bodyBlock, bodyCur] = createBlock(loopCur, loopCur.stackDepth - 1, loopCur.scope);
  compileStatement(bodyCur, statement.body);
  if (!statement.update) return unexpected();
  compileExpression(bodyCur, statement.update);
  addOp(bodyCur, 'Pop', countOperand(1)); // Expression result not used
  const [terminateBlock, terminateBlockCur] = createBlock(bodyCur, bodyCur.stackDepth, bodyCur.scope);

  // Jump into loop from initializer
  addOp(cur, 'Jump', labelOfBlock(loopBlock));

  // Branch after test
  addOp(loopCur, 'Branch', labelOfBlock(bodyBlock), labelOfBlock(terminateBlock));

  // Loop back at end of body
  addOp(bodyCur, 'Jump', labelOfBlock(loopBlock));

  moveCursor(cur, terminateBlockCur);
  scope.endScope();
}

export function compileWhileStatement(cur: Cursor, statement: B.WhileStatement): void {
  const [testBlock, testCur] = createBlock(cur, cur.stackDepth, cur.scope);
  addOp(cur, 'Jump', labelOfBlock(testBlock));
  compileExpression(testCur, statement.test);
  const [bodyBlock, bodyCur] = createBlock(cur, cur.stackDepth, cur.scope);
  compileStatement(bodyCur, statement.body);
  const [exitBlock, exitCur] = createBlock(cur, cur.stackDepth, cur.scope);
  addOp(testCur, 'Branch', labelOfBlock(bodyBlock), labelOfBlock(exitBlock));
  addOp(bodyCur, 'Jump', labelOfBlock(testBlock));
  moveCursor(cur, exitCur);
}

export function compileDoWhileStatement(cur: Cursor, statement: B.DoWhileStatement): void {
  const [body, bodyCur] = createBlock(cur, cur.stackDepth, cur.scope);
  compileStatement(bodyCur, statement.body);
  compileExpression(bodyCur, statement.test);
  const [after, afterCur] = createBlock(bodyCur, cur.stackDepth, cur.scope);
  addOp(cur, 'Jump', labelOfBlock(body));
  addOp(bodyCur, 'Branch', labelOfBlock(body), labelOfBlock(after));
  moveCursor(cur, afterCur);
}

export function compileBlockStatement(cur: Cursor, statement: B.BlockStatement): void {
  // Create a new scope for variables within the block
  const scope = startScope(cur);
  for (const s of statement.body) {
    if (cur.unreachable) break;
    compileStatement(cur, s);
  }
  scope.endScope();
}

export function compileIfStatement(cur: Cursor, statement: B.IfStatement): void {
  if (statement.alternate) {
    // Expression leaves the test result at the top of the stack
    compileExpression(cur, statement.test);

    // The -1 is because the branch instruction pops a value off the stack
    const [consequent, consequentCur] = createBlock(cur, cur.stackDepth - 1, cur.scope);
    compileStatement(consequentCur, statement.consequent);

    const [alternate, alternateCur] = createBlock(cur, cur.stackDepth - 1, cur.scope);
    compileStatement(alternateCur, statement.alternate);

    const [after, afterCur] = createBlock(cur, cur.stackDepth - 1, cur.scope);

    addOp(cur, 'Branch', labelOfBlock(consequent), labelOfBlock(alternate));
    addOp(consequentCur, 'Jump', labelOfBlock(after));
    addOp(alternateCur, 'Jump', labelOfBlock(after));
    moveCursor(cur, afterCur);
  } else {
    // Expression leaves the test result at the top of the stack
    compileExpression(cur, statement.test);

    const [consequent, consequentCur] = createBlock(cur, cur.stackDepth - 1, cur.scope);
    compileStatement(consequentCur, statement.consequent);

    const [after, afterCur] = createBlock(cur, cur.stackDepth - 1, cur.scope);

    addOp(cur, 'Branch', labelOfBlock(consequent), labelOfBlock(after));
    addOp(consequentCur, 'Jump', labelOfBlock(after));
    moveCursor(cur, afterCur);
  }
}

/**
 * Creates a block and returns a cursor at the start of the block
 */
function createBlock(cur: Cursor, stackDepth: number, scope: LocalScope): [IL.Block, Cursor] {
  const block: IL.Block = {
    id: `block${cur.ctx.nextBlockID++}`,
    expectedStackDepthAtEntry: stackDepth,
    operations: []
  };
  if (cur.commentNext) {
    block.comments = cur.commentNext;
    cur.commentNext = undefined;
  }
  cur.func.blocks[block.id] = block;
  const blockCursor: Cursor = {
    sourceLoc: cur.sourceLoc,
    scope: scope,
    ctx: cur.ctx,
    func: cur.func,
    node: cur.node,
    stackDepth,
    unit: cur.unit,
    block
  };
  return [block, blockCursor];
}

function compileError(cur: Cursor, message: string): never {
  if (!cur.node.loc) return unexpected();
  throw new Error(`${
    message
  }\n      at ${cur.node.type} (${
    cur.ctx.filename
  }:${
    cur.node.loc.start.line
  }:${
    cur.node.loc.start.column
  })`);
}

function compileErrorIfReachable(cur: Cursor, value: never): never {
  const v = value as any;
  const type = typeof v === 'object' && v !== null ? v.type : undefined;
  const message = type ? `Not supported: ${noCase(type)}` : 'Not supported';
  compileError(cur, message);
}

/**
 * An error resulting from the internal compiler code, not a user mistake
 */
function internalCompileError(cur: Cursor, message: string): never {
  if (!cur.node.loc) return unexpected();
  throw new Error(`Internal compile error: ${
    message
  }\n      at ${cur.node.type} (${
    cur.ctx.filename
  }:${
    cur.node.loc.start.line
  }:${
    cur.node.loc.start.column
  })`);
}

function addOp(cur: Cursor, opcode: IL.Opcode, ...operands: IL.Operand[]): IL.Operation {
  const meta = IL.opcodes[opcode];
  for (const [i, expectedType] of meta.operands.entries()) {
    const operand = operands[i];
    if (operand.type !== expectedType) {
      return internalCompileError(cur, `Expected operand of type "${expectedType}" but received "${operand.type}", for opcode "${opcode}"`)
    }
    switch (operand.type) {
      case 'NameOperand': break;
      case 'IndexOperand': {
        if (operand.index < 0 || operand.index > IL.MAX_INDEX) {
          return internalCompileError(cur, `Index out of range: ${operand.index}`);
        }
        break;
      }
      case 'CountOperand': {
        if (operand.count < 0 || operand.count > IL.MAX_COUNT) {
          return internalCompileError(cur, `Count out of range: ${operand.count}`);
        }
        break;
      }
    }
  }
  if (operands.length !== meta.operands.length) {
    return internalCompileError(cur, `Incorrect number of operands to operation with opcode "${opcode}"`);
  }
  const operation: IL.Operation = {
    opcode,
    operands,
    sourceLoc: cur.sourceLoc,
    stackDepthBefore: cur.stackDepth,
    stackDepthAfter: undefined as any // Assign later
  };
  if (cur.unreachable) return operation; // Don't add to block
  if (outputStackDepthComments) {
    addCommentToNextOp(cur, `stackDepth = ${cur.stackDepth}`);
  }
  if (cur.commentNext) {
    operation.comments = cur.commentNext;
    cur.commentNext = undefined;
  }
  cur.block.operations.push(operation);
  const stackChange = IL.calcStaticStackChangeOfOp(operation);
  cur.stackDepth += stackChange;
  operation.stackDepthAfter = cur.stackDepth;

  if (opcode === 'Jump') {
    const target = operation.operands[0];
    if (target.type !== 'LabelOperand') {
      return unexpected();
    }
    const targetBlock = cur.func.blocks[target.targetBlockID];
    if (targetBlock.expectedStackDepthAtEntry !== operation.stackDepthAfter) {
      return internalCompileError(cur, `Jumping from stack depth of ${operation.stackDepthAfter} to block with stack depth of ${targetBlock.expectedStackDepthAtEntry}`);
    }
  } else if (opcode === 'Branch') {
    const targetTrue = operation.operands[0];
    const targetFalse = operation.operands[1];
    if (targetTrue.type !== 'LabelOperand') {
      return unexpected();
    }
    if (targetFalse.type !== 'LabelOperand') {
      return unexpected();
    }
    const targetBlockTrue = cur.func.blocks[targetTrue.targetBlockID];
    if (targetBlockTrue.expectedStackDepthAtEntry !== operation.stackDepthAfter) {
      return internalCompileError(cur, `Branching (true branch) from stack depth of ${operation.stackDepthAfter} to block with stack depth of ${targetBlockTrue.expectedStackDepthAtEntry}`);
    }
    const targetBlockFalse = cur.func.blocks[targetTrue.targetBlockID];
    if (targetBlockTrue.expectedStackDepthAtEntry !== operation.stackDepthAfter) {
      return internalCompileError(cur, `Branching (false branch) from stack depth of ${operation.stackDepthAfter} to block with stack depth of ${targetBlockTrue.expectedStackDepthAtEntry}`);
    }
  }

  return operation;
}

function labelOfBlock(block: IL.Block): IL.LabelOperand {
  return {
    type: 'LabelOperand',
    targetBlockID: block.id
  }
}

function literalOperand(value: IL.LiteralValueType): IL.LiteralOperand {
  return {
    type: 'LiteralOperand',
    literal: literalOperandValue(value)
  }
}

function countOperand(count: number): IL.CountOperand {
  return {
    type: 'CountOperand',
    count
  }
}

function indexOperand(index: number): IL.IndexOperand {
  return {
    type: 'IndexOperand',
    index
  }
}

function nameOperand(name: string): IL.NameOperand {
  return {
    type: 'NameOperand',
    name
  }
}

function opOperand(subOperation: string): IL.OpOperand {
  return {
    type: 'OpOperand',
    subOperation
  }
}

function literalOperandValue(value: IL.LiteralValueType): IL.Value {
  if (value === null) {
    return IL.nullValue;
  }
  switch (typeof value) {
    case 'undefined': return IL.undefinedValue;
    case 'boolean': return { type: 'BooleanValue', value };
    case 'number': return { type: 'NumberValue', value };
    case 'string': return { type: 'StringValue', value };
    default: return assertUnreachable(value);
  }
}

export function compileStatement(cur: Cursor, statement_: B.Statement) {
  if (cur.unreachable) return;

  const statement = statement_ as SupportedStatement;

  compilingNode(cur, statement);

  if (compileNopSpecialForm(cur, statement)) {
    return;
  }

  switch (statement.type) {
    case 'IfStatement': return compileIfStatement(cur, statement);
    case 'BlockStatement': return compileBlockStatement(cur, statement);
    case 'ExpressionStatement': return compileExpressionStatement(cur, statement);
    case 'WhileStatement': return compileWhileStatement(cur, statement);
    case 'DoWhileStatement': return compileDoWhileStatement(cur, statement);
    case 'VariableDeclaration': return compileVariableDeclaration(cur, statement);
    case 'ForStatement': return compileForStatement(cur, statement);
    case 'ReturnStatement': return compileReturnStatement(cur, statement);
<<<<<<< HEAD
    case 'EmptyStatement': return;
    default: return compileError(cur, `Statement of type "${statement.type}" not supported.`);
=======
    case 'FunctionDeclaration': return; // Function declarations are hoisted
    case 'ExportNamedDeclaration': return notImplemented(); // Need to look into what to do here
    default: return compileErrorIfReachable(cur, statement);
>>>>>>> b9bd825a
  }
}

export function compileExpression(cur: Cursor, expression_: B.Expression) {
  if (cur.unreachable) return;
  const expression = expression_ as SupportedExpression;

  compilingNode(cur, expression);
  switch (expression.type) {
    case 'BooleanLiteral':
    case 'NumericLiteral':
    case 'StringLiteral':
      return addOp(cur, 'Literal', literalOperand(expression.value));
    case 'NullLiteral': return addOp(cur, 'Literal', literalOperand(null));
    case 'Identifier': return compileIdentifier(cur, expression);
    case 'BinaryExpression': return compileBinaryExpression(cur, expression);
    case 'UpdateExpression': return compileUpdateExpression(cur, expression);
    case 'UnaryExpression': return compileUnaryExpression(cur, expression);
    case 'AssignmentExpression': return compileAssignmentExpression(cur, expression);
    case 'LogicalExpression': return compileLogicalExpression(cur, expression);
    case 'CallExpression': return compileCallExpression(cur, expression);
    case 'MemberExpression': return compileMemberExpression(cur, expression);
    case 'ArrayExpression': return compileArrayExpression(cur, expression);
    case 'ObjectExpression': return compileObjectExpression(cur, expression);
    case 'ConditionalExpression': return compileConditionalExpression(cur, expression);
    case 'ThisExpression': return compileThisExpression(cur, expression);
    case 'ArrowFunctionExpression': return compileArrowFunctionExpression(cur, expression);
    default: return compileErrorIfReachable(cur, expression);
  }
}

export function compileArrowFunctionExpression(cur: Cursor, expression: B.ArrowFunctionExpression) {
  // Arrow functions are not hoisted, so their instantiated when the expression
  // is encountered.

  return notImplemented(); // TODO(closures)
}

export function compileThisExpression(cur: Cursor, expression: B.ThisExpression) {
  // The first argument is the `this` argument
  addOp(cur, 'LoadArg', indexOperand(0));
}

export function compileConditionalExpression(cur: Cursor, expression: B.ConditionalExpression) {
  // Expression leaves the test result at the top of the stack
  compileExpression(cur, expression.test);

  // The -1 is because the branch instruction pops a value off the stack
  const [consequent, consequentCur] = createBlock(cur, cur.stackDepth - 1, cur.scope);
  compileExpression(consequentCur, expression.consequent);

  const [alternate, alternateCur] = createBlock(cur, cur.stackDepth - 1, cur.scope);
  compileExpression(alternateCur, expression.alternate);

  // The stack depth is the same as when we have the "test" result on the stack,
  // because the consequent and alternate paths both pop the test and push the
  // result.
  const [after, afterCur] = createBlock(cur, cur.stackDepth, cur.scope);

  addOp(cur, 'Branch', labelOfBlock(consequent), labelOfBlock(alternate));
  addOp(consequentCur, 'Jump', labelOfBlock(after));
  addOp(alternateCur, 'Jump', labelOfBlock(after));
  moveCursor(cur, afterCur);
}

export function compileArrayExpression(cur: Cursor, expression: B.ArrayExpression) {
  const indexOfArrayInstance = cur.stackDepth;
  const op = addOp(cur, 'ArrayNew');
  op.staticInfo = {
    minCapacity: expression.elements.length
  };
  let endsInElision = false;
  for (const [i, element] of expression.elements.entries()) {
    if (!element) {
      endsInElision = true;
      // Missing elements are just elisions. It's safe not to assign them
      continue;
    }
    endsInElision = false;
    if (element.type === 'SpreadElement') {
      return compileError(cur, 'Spread syntax not supported');
    }
    addOp(cur, 'LoadVar', indexOperand(indexOfArrayInstance));
    addOp(cur, 'Literal', literalOperand(i));
    compileExpression(cur, element);
    addOp(cur, 'ObjectSet');
  }
  // If the array literal ends in an elision, then we need to update the length
  // manually.
  if (endsInElision) {
    addOp(cur, 'LoadVar', indexOperand(indexOfArrayInstance));
    addOp(cur, 'Literal', literalOperand('length'));
    addOp(cur, 'Literal', literalOperand(expression.elements.length));
    addOp(cur, 'ObjectSet');
  }
}

export function compileObjectExpression(cur: Cursor, expression: B.ObjectExpression) {
  addOp(cur, 'ObjectNew');
  const objectVariableIndex = cur.stackDepth - 1;
  addOp(cur, 'LoadVar', indexOperand(objectVariableIndex));
  addOp(cur, 'Literal', literalOperand('__proto__'));
  addOp(cur, 'LoadGlobal', nameOperand('Object'));
  addOp(cur, 'Literal', literalOperand('prototype'));
  addOp(cur, 'ObjectGet');
  addOp(cur, 'ObjectSet');
  for (const property of expression.properties) {
    if (property.type === 'SpreadElement') {
      return compileError(cur, 'Spread syntax not supported');
    }
    if (property.type === 'ObjectMethod') {
      return compileError(cur, 'Object methods are not supported');
    }
    if (property.computed || property.key.type !== 'Identifier') {
      return compileError(cur, 'Object properties must be simple identifiers');
    }
    addOp(cur, 'LoadVar', indexOperand(objectVariableIndex));
    addOp(cur, 'Literal', literalOperand(property.key.name));
    if (!B.isExpression(property.value)) return unexpected();
    compileExpression(cur, property.value);
    addOp(cur, 'ObjectSet');
  }
}

export function compileMemberExpression(cur: Cursor, expression: B.MemberExpression) {
  if (expression.object.type === 'Super') {
    return compileError(cur, 'Illegal use of reserved word "super" in this context');
  }
  compileExpression(cur, expression.object);
  if (expression.computed) {
    // Like `array[index]`
    compileExpression(cur, expression.property);
    addOp(cur, 'ObjectGet');
  } else {
    // Like `object.property`
    if (expression.property.type !== 'Identifier') {
      // I don't think his can be anything other than an identifier?
      return compileError(cur, 'Unexpected accessor form');
    }
    addOp(cur, 'Literal', literalOperand(expression.property.name));
    addOp(cur, 'ObjectGet');
  }
}

export function compileCallExpression(cur: Cursor, expression: B.CallExpression) {
  const callee = expression.callee;
  if (callee.type === 'Super') {
    return compileError(cur, 'Reserved word "super" invalid in this context');
  }
  // Where to put the result of the call
  const indexOfResult = cur.stackDepth;

  if (callee.type === 'MemberExpression' && !callee.computed) {
    const indexOfObjectReference = cur.stackDepth;
    compileExpression(cur, callee.object); // The first IL parameter is the object instance
    // Fetch the property on the object that represents the function to be called
    compileDup(cur);
    addOp(cur, 'Literal', literalOperand(callee.property.name));
    addOp(cur, 'ObjectGet');
    // Awkwardly, the `this` reference must be the first paramter, which must
    // come after the function reference
    addOp(cur, 'LoadVar', indexOperand(indexOfObjectReference));
  } else {
    if (!B.isExpression(callee)) return unexpected();
    compileExpression(cur, callee);
    addOp(cur, 'Literal', literalOperand(undefined)); // Object reference is "undefined" if it's not a method call
  }

  for (const arg of expression.arguments) {
    compilingNode(cur, arg);
    if (arg.type === 'SpreadElement') {
      return compileError(cur, 'Unsupported syntax');
    }
    if (!B.isExpression(arg)) return unexpected();
    compileExpression(cur, arg);
  }

  addOp(cur, 'Call', countOperand(expression.arguments.length + 1)); // +1 is for the object reference

  if (cur.stackDepth > indexOfResult + 1) {
    // Some things need to be popped off the stack, but we need the result to be underneath them
    addOp(cur, 'StoreVar', indexOperand(indexOfResult));
    const remainingToPop = cur.stackDepth - (indexOfResult + 1);
    if (remainingToPop) {
      addOp(cur, 'Pop', countOperand(remainingToPop));
    }
  }
}

function compileDup(cur: Cursor) {
  addOp(cur, 'LoadVar', indexOperand(cur.stackDepth - 1));
}

export function compileLogicalExpression(cur: Cursor, expression: B.LogicalExpression) {
  if (expression.operator === '&&' || expression.operator === '||') {
    compileExpression(cur, expression.left);
    addOp(cur, 'LoadVar', indexOperand(cur.stackDepth - 1)); // Duplicate as result if falsy
    const [rightBlock, rightCur] = createBlock(cur, cur.stackDepth - 1, cur.scope);
    // If we get as far as evaluating the right, it means the result is not the
    // left, so pop the duplicate-left-value off the stack
    addOp(rightCur, 'Pop', countOperand(1));
    compileExpression(rightCur, expression.right);
    const [endBlock, endCur] = createBlock(rightCur, rightCur.stackDepth, rightCur.scope);
    addOp(rightCur, 'Jump', labelOfBlock(endBlock));
    if (expression.operator === '&&') {
      // Short circuit && -- if left is truthy, result is right, else result is left
      addOp(cur, 'Branch', labelOfBlock(rightBlock), labelOfBlock(endBlock));
    } else {
      // Short circuit || -- if left is truthy, result is left, else result is right
      addOp(cur, 'Branch', labelOfBlock(endBlock), labelOfBlock(rightBlock));
    }
    moveCursor(cur, endCur);
    cur.stackDepth = endCur.stackDepth;
  } else if (expression.operator === '??') {
    return notImplemented();
  } else {
    return assertUnreachable(expression.operator);
  }
}

export function compileAssignmentExpression(cur: Cursor, expression: B.AssignmentExpression) {
  if (expression.left.type === 'RestElement' ||
      expression.left.type === 'AssignmentPattern' ||
      expression.left.type === 'ArrayPattern' ||
      expression.left.type === 'ObjectPattern' ||
      expression.left.type === 'TSParameterProperty'
  ) {
    return compileError(cur, `Syntax not supported: ${expression.left.type}`);
  }
  if (expression.operator === '=') {
    const left = resolveLValue(cur, expression.left);
    compileExpression(cur, expression.right);
    const valueIndex = cur.stackDepth - 1;
    const value: LazyValue =
      cur => addOp(cur, 'LoadVar', indexOperand(valueIndex));
    left.store(cur, value);
  } else {
    const left = resolveLValue(cur, expression.left);
    left.load(cur);
    compileExpression(cur, expression.right);
    const operator = getBinOpFromAssignmentExpression(cur, expression.operator);
    addOp(cur, 'BinOp', opOperand(operator));
    const valueIndex = cur.stackDepth - 1;
    const value: LazyValue =
      cur => addOp(cur, 'LoadVar', indexOperand(valueIndex));
    left.store(cur, value);
  }
}

function getBinOpFromAssignmentExpression(cur: Cursor, operator: B.AssignmentExpression['operator']): IL.BinOpCode {
  switch (operator) {
    case '=': return unexpected();
    case '%=': return '%';
    case '&=': return '&';
    case '*=': return '*';
    case '+=': return '+';
    case '-=': return '-';
    case '/=': return '/';
    case '<<=': return '<<';
    case '>>=': return '>>';
    case '>>>=': return '>>>';
    case '^=': return '^';
    case '|=': return '|';
    default: notImplemented(operator);
  }
}

export function resolveLValue(cur: Cursor, lVal: B.LVal): ValueAccessor {
  if (lVal.type === 'Identifier') {
    const variableName = lVal.name;
    const variable = findVariable(cur, variableName);
    switch (variable.type) {
      case 'LocalVariable': return getLocalVariableAccessor(cur, variable);
      case 'GlobalVariable': return getGlobalVariableAccessor(cur, variable);
      case 'ModuleVariable': return getModuleVariableAccessor(cur, variable);
      case 'ImportedVariable': return getImportedVariableAccessor(cur, variable);
      default: assertUnreachable(variable);
    }
  } else if (lVal.type === 'MemberExpression') {
    const object: LazyValue = cur => compileExpression(cur, lVal.object);
    // Computed properties are like a[0], and are only used for array access within the context of Microvium
    if (lVal.computed) {
      const property: LazyValue = cur => compileExpression(cur, lVal.property);
      return getObjectMemberAccessor(cur, object, property);
    } else {
      if (lVal.property.type !== 'Identifier') {
        return compileError(cur, 'Property names must be simple identifiers');
      }
      const propName = lVal.property.name;
      const property: LazyValue = cur => addOp(cur, 'Literal', literalOperand(propName));
      return getObjectMemberAccessor(cur, object, property);
    }
  } else {
    return compileError(cur, `Feature not supported: "${lVal.type}"`);
  }
}

function getObjectMemberAccessor(cur: Cursor, object: LazyValue, property: LazyValue): ValueAccessor {
  return {
    load(cur: Cursor) {
      object(cur);
      property(cur);
      addOp(cur, 'ObjectGet');
    },
    store(cur: Cursor, value: LazyValue) {
      object(cur);
      property(cur);
      value(cur);
      addOp(cur, 'ObjectSet');
    }
  }
}

function getLocalVariableAccessor(cur: Cursor, variable: LocalVariable): ValueAccessor {
  return {
    load(cur: Cursor) {
      addOp(cur, 'LoadVar', indexOperand(variable.index));
    },
    store(cur: Cursor, value: LazyValue) {
      if (variable.readonly) {
        return compileError(cur, 'Cannot assign to constant');
      }
      value(cur);
      addOp(cur, 'StoreVar', indexOperand(variable.index));
    }
  };
}

function getImportedVariableAccessor(cur: Cursor, variable: ImportedVariable): ValueAccessor {
  return {
    load(cur: Cursor) {
      addOp(cur, 'LoadGlobal', nameOperand(variable.sourceModuleObjectID));
      addOp(cur, 'Literal', literalOperand(variable.propertyName));
      addOp(cur, 'ObjectGet');
    },
    store(cur: Cursor, value: LazyValue) {
      if (variable.readonly) {
        return compileError(cur, 'Cannot assign to constant');
      }
      addOp(cur, 'LoadGlobal', nameOperand(variable.sourceModuleObjectID));
      addOp(cur, 'Literal', literalOperand(variable.propertyName));
      value(cur);
      addOp(cur, 'ObjectSet');
    }
  };
}

function getGlobalVariableAccessor(cur: Cursor, variable: GlobalVariable): ValueAccessor {
  return {
    load(cur: Cursor) {
      addOp(cur, 'LoadGlobal', nameOperand(variable.id));
    },
    store(cur: Cursor, value: LazyValue) {
      if (variable.readonly) {
        return compileError(cur, 'Cannot assign to constant');
      }
      variable.used = true;
      value(cur);
      addOp(cur, 'StoreGlobal', nameOperand(variable.id));
    }
  }
}

function getModuleVariableAccessor(cur: Cursor, variable: ModuleVariable): ValueAccessor {
  // Exported variables are accessed as properties on the module object
  if (variable.exported) {
    const moduleScope = cur.ctx.moduleScope;
    const moduleObject = getModuleVariableAccessor(cur, moduleScope.moduleObject);
    const propName = variable.id;
    const property: LazyValue = cur => addOp(cur, 'Literal', literalOperand(propName));
    return getObjectMemberAccessor(cur, moduleObject.load, property);
  } else {
    return {
      load(cur: Cursor) {
        addOp(cur, 'LoadGlobal', nameOperand(variable.id));
      },
      store(cur: Cursor, value: LazyValue) {
        if (variable.readonly) {
          return compileError(cur, 'Cannot assign to constant');
        }
        value(cur);
        addOp(cur, 'StoreGlobal', nameOperand(variable.id));
      }
    }
  }
}

export function compileUnaryExpression(cur: Cursor, expression: B.UnaryExpression) {
  if (!expression.prefix) {
    return compileError(cur, 'Not supported');
  }
  let unOpCode = getUnOpCode(cur, expression.operator);
  // Special case for negative numbers, we just fold the negative straight into the literal
  if (unOpCode === '-' && expression.argument.type === 'NumericLiteral') {
    return addOp(cur, 'Literal', literalOperand(-expression.argument.value));
  }
  compileExpression(cur, expression.argument);
  addOp(cur, 'UnOp', opOperand(unOpCode));
}

function getUnOpCode(cur: Cursor, operator: B.UnaryExpression['operator']) {
  if (operator === "typeof" || operator === "void" || operator === "delete") {
    return compileError(cur, `Operator not supported: "${operator}"`);
  }
  return operator;
}

export function compileUpdateExpression(cur: Cursor, expression: B.UpdateExpression) {
  if (expression.argument.type !== 'Identifier') {
    return compileError(cur, `Operator ${expression.operator} can only be used on simple identifiers, as in \`i++\``);
  }

  let updaterOp: Procedure;
  switch (expression.operator) {
    case '++': updaterOp = cur => compileIncr(cur); break;
    case '--': updaterOp = cur => compileDecr(cur); break;
    default: updaterOp = assertUnreachable(expression.operator);
  }

  const accessor = resolveLValue(cur, expression.argument);
  accessor.load(cur);
  if (expression.prefix) {
    // If used as a prefix operator, the result of the expression is the value *after* we increment it
    updaterOp(cur);
    const indexOfValue = cur.stackDepth - 1;
    const valueToStore: LazyValue = cur => addOp(cur, 'LoadVar', indexOperand(indexOfValue));
    accessor.store(cur, valueToStore);
  } else {
    // If used as a suffix, the result of the expression is the value *before* we increment it
    compileDup(cur);
    updaterOp(cur);
    const indexOfValue = cur.stackDepth - 1;
    const valueToStore: LazyValue = cur => addOp(cur, 'LoadVar', indexOperand(indexOfValue));
    accessor.store(cur, valueToStore);
    addOp(cur, 'Pop', countOperand(1));
  }
}

function compileIncr(cur: Cursor) {
  // Note: this is not the JS ++ operator, it's just a sequence of operations
  // that increments the slot at the top of the stack
  addOp(cur, 'Literal', literalOperand(1));
  addOp(cur, 'BinOp', opOperand('+'));
}

function compileDecr(cur: Cursor) {
  // Note: this is not the JS ++ operator, it's just a sequence of operations
  // that decrements the slot at the top of the stack
  addOp(cur, 'Literal', literalOperand(1));
  addOp(cur, 'BinOp', opOperand('-'));
}

export function compileBinaryExpression(cur: Cursor, expression: B.BinaryExpression) {
  const binOpCode = getBinOpCode(cur, expression.operator);

  // Special form for integer division `x / y | 0`
  if (binOpCode === '|'
    && expression.left.type === 'BinaryExpression'
    && expression.left.operator === '/'
    && expression.right.type === 'NumericLiteral'
    && expression.right.value === 0
  ) {
    compileExpression(cur, expression.left.left);
    compileExpression(cur, expression.left.right);
    addOp(cur, 'BinOp', opOperand('DIVIDE_AND_TRUNC'));
    return;
  }

  compileExpression(cur, expression.left);
  compileExpression(cur, expression.right);
  addOp(cur, 'BinOp', opOperand(binOpCode));
}

function getBinOpCode(cur: Cursor, operator: B.BinaryExpression['operator']): IL.BinOpCode {
  if (operator === 'instanceof' || operator === 'in') {
    return compileError(cur, `Operator not supported: "${operator}"`);
  }
  if (operator === '==') {
    return compileError(cur, 'Use `===` instead of `==`');
  }
  if (operator === '!=') {
    return compileError(cur, 'Use `!==` instead of `!=`');
  }
  return operator;
}

export function compileIdentifier(cur: Cursor, expression: B.Identifier) {
  // Undefined is treated as a special identifier in this language
  if (expression.name === 'undefined') {
    addOp(cur, 'Literal', literalOperand(undefined))
  } else {
    resolveLValue(cur, expression).load(cur);
  }
}

function findVariable(cur: Cursor, identifierName: string): Variable {
  let scope: LocalScope | ModuleScope = cur.scope;
  while (scope.type === 'LocalScope') {
    const localVars = scope.localVariables;
    if ((identifierName in localVars)) {
      return localVars[identifierName];
    }
    scope = scope.parentScope;
  }
  if ((identifierName in scope.moduleVariables)) {
    return scope.moduleVariables[identifierName];
  }
  if ((identifierName in scope.globalVariables)) {
    return scope.globalVariables[identifierName];
  }
  return compileError(cur, `Undefined identifier: "${identifierName}"`);
}

export function compileParam(cur: Cursor, param: B.LVal, index: number) {
  compilingNode(cur, param);
  if (param.type !== 'Identifier') {
    return compileError(cur, 'Only simple parameters are supported.');
  }
  // Parameters can be assigned to, so they are essentially variables. The
  // number of parameters does not necessarily match the number of arguments
  // provided at runtime, so we can't use the arguments as these parameters.
  const paramVariableIndex = cur.stackDepth;
  addOp(cur, 'LoadArg', indexOperand(index));
  const paramName = param.name;
  const vars = cur.scope.localVariables;
  if (paramName in vars) {
    return compileError(cur, `Duplicate identifier: "${paramName}"`);
  }
  vars[paramName] = {
    type: 'LocalVariable',
    index: paramVariableIndex,
    readonly: false
  };
}

export function compilingNode(cur: Cursor, node: B.Node) {
  if (node.leadingComments) {
    for (const comment of node.leadingComments) {
      addCommentToNextOp(cur, comment.value.trim());
    }
  }
  cur.node = node;
  cur.sourceLoc = Object.freeze({
    filename: cur.sourceLoc.filename,
    ...notNull(node.loc).start
  });
}

function addCommentToNextOp(cur: Cursor, comment: string) {
  if (!cur.commentNext) {
    cur.commentNext = [];
  }
  cur.commentNext.push(comment);
}

export function compileVariableDeclaration(cur: Cursor, decl: B.VariableDeclaration) {
  const scope = cur.scope;
  for (const d of decl.declarations) {
    compilingNode(cur, d);
    if (d.id.type !== 'Identifier') {
      return compileError(cur, 'Only simple variable declarations are supported.')
    }
    const variableIndex = cur.stackDepth;
    if (d.init) {
      // Variables are just slots on the stack. When the expression is
      // evaluated, it will "leave behind" this slot.
      compileExpression(cur, d.init);
    } else {
      // No initializer, to put `undefined` on the stack as a placeholder for
      // the variable.
      addOp(cur, 'Literal', literalOperand(undefined));
    }
    const variableName = d.id.name;
    if (!isNameString(variableName)) {
      return compileError(cur, `Invalid variable identifier: "${variableName}"`);
    }
    const variables = scope.localVariables;
    if (variableName in variables) {
      return compileError(cur, `Duplicate variable declaration: "${variableName}"`)
    }
    variables[variableName] = {
      type: 'LocalVariable',
      index: variableIndex,
      readonly: decl.kind === 'const'
    };
  }
}

function allocateVariable(cur: Cursor, variableName: string) {
  cur.stackDepth
}

function startScope(cur: Cursor) {
  const scope: LocalScope = {
    type: 'LocalScope',
    localVariables: Object.create(null),
    parentScope: cur.scope
  };
  const origScope = cur.scope;
  cur.scope = scope;
  const stackDepthAtStart = cur.stackDepth;
  return {
    endScope() {
      if (!cur.unreachable) {
        // Variables can be declared during the block. We need to clean them off the stack
        const variableCount = Object.keys(scope.localVariables).length;
        // We expect the stack to have grown by the number of variables added
        if (cur.stackDepth - stackDepthAtStart !== variableCount) {
          return unexpected('Stack unbalanced');
        }
        if (variableCount > 0) {
          addOp(cur, 'Pop', countOperand(variableCount));
        }
      }
      cur.scope = origScope;
    }
  };
}

function computeMaximumStackDepth(func: IL.Function) {
  let maxStackDepth = 0;
  for (const [_blockID, block] of entries(func.blocks)) {
    for (const op of block.operations) {
      if (op.stackDepthBefore > maxStackDepth) maxStackDepth = op.stackDepthBefore;
      if (op.stackDepthAfter > maxStackDepth) maxStackDepth = op.stackDepthAfter;
    }
  }
  func.maxStackDepth = maxStackDepth;
}

function compileNopSpecialForm(cur: Cursor, statement: B.Statement): boolean {
  if (statement.type !== 'ExpressionStatement') return false;
  const expression = statement.expression;
  if (expression.type !== 'CallExpression') return false;
  const callee = expression.callee;
  const args = expression.arguments;
  if (callee.type != 'Identifier') return false;
  if (callee.name !== '$$InternalNOPInstruction') return false;
  if (args.length !== 1) return false;
  const sizeArg = args[0];
  if (sizeArg.type !== 'NumericLiteral') return false;
  if (args.length !== 1) return false;
  const nopSize = sizeArg.value;
  if (!isUInt16(nopSize) || nopSize < 2) {
    return compileError(cur, 'Invalid NOP size: ' + nopSize);
  }
  addOp(cur, 'Nop', countOperand(nopSize));
  return true;
}

function* findNestedFunctions(func: B.FunctionDeclaration) {
  yield* findInBlock(func.body);

  function* findInBlock(block: B.BlockStatement): IterableIterator<B.FunctionDeclaration> {
    for (const statement of block.body) {
      yield* findInStatement(statement);
    }
  }

  function* findInStatement(statement: B.Statement): IterableIterator<B.FunctionDeclaration> {
    switch (statement.type) {
      case 'FunctionDeclaration': yield statement; break;
      case 'BlockStatement': yield* findInBlock(statement); break;
      case 'IfStatement':
        yield* findInStatement(statement.consequent);
        if (statement.alternate)
          yield* findInStatement(statement.alternate);
        break;
      case 'WhileStatement':
      case 'ForInStatement':
      case 'ForOfStatement':
      case 'DoWhileStatement':
        yield* findInStatement(statement.body);
        break;
      case 'TryStatement':
        yield* findInStatement(statement.block);
        if (statement.handler) yield* findInStatement(statement.handler.body);
        if (statement.finalizer) yield* findInStatement(statement.finalizer);
        break;
    }
  }
}

function calculateScopes(file: B.File, filename: string, globals: string[]): ScopesInfo {
  // The cursor here is only used for error reporting, so I'm not filling in all
  // the fields
  const cur = {
    ctx: { filename },
    node: file,
    sourceLoc: { filename }
  } as Cursor;

  const scopes = new Map<ScopeNode, VariableScopeInfo>();
  const scopeStack: VariableScopeInfo[] = [];
  const currentScope = () => notUndefined(scopeStack[scopeStack.length - 1]);

  calculateScopesInner(file.program);

  return {
    scopes
  };

  function createBinding(name: string, isLexical: boolean) {
    const scope = currentScope();
    const bindings = scope.bindings;
    if (isLexical && bindings.has(name)) {
      return compileError(cur, `Variable "${name}" already declared in scope`)
    }
    bindings.set(name, {});
  }

  function createParameterBindings(params: (B.FunctionDeclaration | B.ArrowFunctionExpression)['params']) {
    for (const param of params) {
      if (param.type !== 'Identifier')
        return compileError(cur, 'Not supported');
      createBinding(param.name, false);
    }
  }

  // This is the function used to iterate the AST
  function calculateScopesInner(node_: B.Node): void {
    const node = node_ as B.Program | SupportedStatement | SupportedExpression;
    compilingNode(cur, node);
    switch (node.type) {
      case 'Program': {
        const scope = pushScope(node, 'module');
        const statements = node.body;

        for (const statement of statements) {
          findHoistedVariables(statement);
        }

        // Lexical variables are also found upfront because nested functions can
        // reference variables that are declared further down than the nested
        // function (TDZ). (But `findLexicalVariables` isn't recursive)
        findLexicalVariables(statements);

        // Iterate through the function/program body to find variable usage
        for (const statement of statements) {
          calculateScopesInner(statement);
        }

        popScope(scope);
        break;
      }
      case 'FunctionDeclaration': {
        const scope = pushScope(node, 'function');
        createParameterBindings(node.params);
        const statements = node.body.body;

        statements.forEach(findHoistedVariables);

        // Lexical variables are also found upfront because nested functions can
        // reference variables that are declared further down than the nested
        // function (TDZ). (But `findLexicalVariables` isn't recursive)
        findLexicalVariables(statements);

        // Iterate through the body to find variable usage
        statements.forEach(calculateScopesInner);

        popScope(scope);
        break;
      }
      case 'ArrowFunctionExpression': {
        const scope = pushScope(node, 'function');
        createParameterBindings(node.params);
        const body = node.body;

        if (body.type === 'BlockStatement') {
          const statements = body.body;
          statements.forEach(findHoistedVariables);

          // Lexical variables are also found upfront because nested functions can
          // reference variables that are declared further down than the nested
          // function (TDZ). (But `findLexicalVariables` isn't recursive)
          findLexicalVariables(statements);

          statements.forEach(calculateScopesInner);
        } else {
          /* Note: Arrow functions with expression bodies do not have any hoisted variables */
          calculateScopesInner(body);
        }

        popScope(scope);
        break;
      }
      case 'BlockStatement': {
        // Creates a lexical scope
        const scope = pushScope(node, 'block');
        // Here we don't need to populate the hoisted variables because they're
        // already populated by the containing function/program
        findLexicalVariables(node.body);
        for (const statement of node.body) {
          calculateScopesInner(statement);
        }
        popScope(scope);
        break;
      }
      case 'Identifier': {
        // Note: identifiers here are always variable references. See
        // description of traverseAST.
        const variableName = node.name;
        let isInLocalFunction = true;
        // Look for the variable
        for (let i = scopeStack.length - 1; i >= 0; i--) {
          const scope = scopeStack[i];
          const binding = scope.bindings.get(variableName);
          if (binding) {
            binding.used = true;
            if (!isInLocalFunction) {
              binding.mustBeClosureAllocated = true;
            }
            break;
          }
          if (scope.scopeKind === 'function') {
            // After this point, the variable is not in the local function
            isInLocalFunction = false;
          }
        }
        break;
      }
      default:
        traverseAST(cur, node, calculateScopesInner);
    }
  }

  function pushScope(node: ScopeNode, scopeKind: VariableScopeInfo['scopeKind']): VariableScopeInfo {
    const scope: VariableScopeInfo = {
      bindings: new Map<string, BindingInfo>(),
      scopeKind
    };
    scopes.set(node, scope);
    scopeStack.push(scope);
    return scope;
  }

  function popScope(scope: VariableScopeInfo) {
    hardAssert(scopeStack[scopeStack.length - 1] === scope);
    scopeStack.pop();
  }

  // This function looks for var and function declarations for a variable scope
  // (program- or function-level)
  function findHoistedVariables(statement: B.Statement) {
    switch (statement.type) {
      case 'VariableDeclaration': {
        if (statement.kind === 'var') {
          for (const declaration of statement.declarations) {
            const id = declaration.id;
            if (id.type !== 'Identifier') {
              compilingNode(cur, id);
              compileError(cur, 'Syntax not supported')
            }
            const name = id.name;
            createBinding(name, false);
          }
        }
        break;
      }
      case 'FunctionDeclaration': {
        if (statement.id) {
          const id = statement.id;
          const name = id.name;
          createBinding(name, false);
        }
        break;
      }
      case 'BlockStatement': {
        for (const s of statement.body) {
          findHoistedVariables(s);
        }
        break;
      }
      case 'ExportNamedDeclaration': {
        findHoistedVariables(statement.declaration);
        break;
      }
    }
  }

  // This function looks for let and const declarations for lexical scope. It
  // does not look recursively because these kinds of declarations are not
  // hoisted out of nested blocks.
  function findLexicalVariables(statements: B.Statement[]) {
    for (const statement of statements) {
      if (statement.type === 'VariableDeclaration' && statement.kind !== 'var') {
        for (const declaration of statement.declarations) {
          const id = declaration.id;
          if (id.type !== 'Identifier') {
            compilingNode(cur, id);
            compileError(cur, 'Syntax not supported')
          }
          const name = id.name;
          createBinding(name, true);
        }
      }
    }
  }
}

/*
 * I tried using `@babel/traverse` but I find that the type signatures are not
 * strong enough to do what I want to do, and it seemed not to give much control
 * over whether to iterate deeper or not at any particular node. This
 * `traverseAST` function is my solution. It's a function which simply calls the
 * callback for each child of the given node. It's not recursive -- it requires
 * that the callback call traverseAST if it wishes to traverse deeper. This
 * gives full control to the callback about when to traverse vs when to override
 * the traversal with custom behavior.
 *
 * The intended way to use this is for the callback to be a function with a
 * switch statement to define special handling for chosen node types, and then a
 * `default` path that calls traverseAST.
 *
 * The cursor is just used for reporting errors.
 *
 * Note: In the case of identifiers, this function only calls `f` if the
 * identifer is a variable reference. For example, in the member expression
 * `o.p`, `o` is a variable reference, but `p` is not. In `var v`, `v` is not a
 * variable reference -- it is considered part of the variable declaration. The
 * reason for this is so that the tag `Identifier` does not need context to
 * understand.
 */
function traverseAST(cur: Cursor, node: B.Node, f: (node: B.Node) => void) {
  const n = node as SupportedNode;
  compilingNode(cur, node);
  switch (n.type) {
    case 'ArrayExpression': return n.elements.forEach(e => e && f(e));
    case 'AssignmentExpression': return f(n.left), f(n.right);
    case 'BinaryExpression': return f(n.left), f(n.right);
    case 'BlockStatement': return n.body.forEach(f);
    case 'CallExpression': return f(n.callee), n.arguments.forEach(f);
    case 'ConditionalExpression': return f(n.test), f(n.consequent), f(n.alternate);
    case 'DoWhileStatement': return f(n.test), f(n.body);
    case 'ExpressionStatement': return f(n.expression);
    case 'ForStatement': return n.init && f(n.init), n.test && f(n.test), n.update && f(n.update), f(n.body);
    case 'IfStatement': return f(n.test), f(n.consequent), n.alternate && f(n.alternate);
    case 'LogicalExpression': return f(n.left), f(n.right);
    case 'ObjectExpression': return n.properties.forEach(f);
    case 'Program': return n.body.forEach(f);
    case 'ReturnStatement': return n.argument && f(n.argument);
    case 'UnaryExpression': return f(n.argument);
    case 'UpdateExpression': return f(n.argument);
    case 'VariableDeclaration': return n.declarations.forEach(f);
    case 'WhileStatement': return f(n.test), f(n.body);
    case 'ExportNamedDeclaration': return f(n.declaration);

    case 'Identifier': return;
    case 'StringLiteral': return;
    case 'ThisExpression': return;
    case 'BooleanLiteral': return;
    case 'NullLiteral': return;
    case 'NumericLiteral': return;

    case 'MemberExpression': {
      f(n.object);
      // Note: if the member access is of the form `o.p` then `p` here is not
      // iterated because the identifier `p` is in the scope of `o`. In the case
      // of `o[p]`, `p` is a variable reference to the corresponding variable in
      // the scope that the expression is executing.
      if (n.computed) {
        f(n.property)
      }
      return;
    }

    case 'VariableDeclarator': {
      // Note: variable IDs are intentionally not iterated, because contexts that
      // use the ID will not be looking to visit "Identifier" nodes but rather
      // just "VariableDeclarator" nodes.
      n.init && f(n.init);
      return;
    }

    case 'ArrowFunctionExpression':
    case 'FunctionDeclaration': {
      for (const param of n.params) {
        if (param.type !== 'Identifier') {
          // Note: for non-identifier parameters, we would need to recurse on
          // the initializers, but no the identifiers (for the same reason as noted above for VariableDeclarator)
          return compileError(cur, 'Not supported');
        }
      }
      return f(n.body);
    }

    default:
      compileErrorIfReachable(cur, n);
  }
}<|MERGE_RESOLUTION|>--- conflicted
+++ resolved
@@ -921,14 +921,9 @@
     case 'VariableDeclaration': return compileVariableDeclaration(cur, statement);
     case 'ForStatement': return compileForStatement(cur, statement);
     case 'ReturnStatement': return compileReturnStatement(cur, statement);
-<<<<<<< HEAD
-    case 'EmptyStatement': return;
-    default: return compileError(cur, `Statement of type "${statement.type}" not supported.`);
-=======
     case 'FunctionDeclaration': return; // Function declarations are hoisted
     case 'ExportNamedDeclaration': return notImplemented(); // Need to look into what to do here
     default: return compileErrorIfReachable(cur, statement);
->>>>>>> b9bd825a
   }
 }
 
