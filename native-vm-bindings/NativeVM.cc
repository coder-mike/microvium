--- conflicted
+++ resolved
@@ -34,12 +34,9 @@
     NativeVM::InstanceMethod("runGC", &NativeVM::runGC),
     NativeVM::InstanceMethod("createSnapshot", &NativeVM::createSnapshot),
     NativeVM::InstanceMethod("getMemoryStats", &NativeVM::getMemoryStats),
-<<<<<<< HEAD
     NativeVM::InstanceMethod("asyncStart", &NativeVM::asyncStart),
-=======
     NativeVM::InstanceMethod("stopAfterNInstructions", &NativeVM::stopAfterNInstructions),
     NativeVM::InstanceMethod("getInstructionCountRemaining", &NativeVM::getInstructionCountRemaining),
->>>>>>> e872bffc
     NativeVM::StaticValue("MVM_PORT_INT32_OVERFLOW_CHECKS", Napi::Boolean::New(env, MVM_PORT_INT32_OVERFLOW_CHECKS)),
   });
   constructor = Napi::Persistent(ctr);
@@ -135,7 +132,6 @@
   return result;
 }
 
-<<<<<<< HEAD
 Napi::Value NativeVM::asyncStart(const Napi::CallbackInfo& info) {
   auto env = info.Env();
   if (!pResult) {
@@ -146,7 +142,8 @@
   mvm_Value callback = mvm_asyncStart(vm, pResult);
   pResult = nullptr; // No longer let the user set the result
   return VM::Value::wrap(vm, callback);
-=======
+}
+
 Napi::Value NativeVM::stopAfterNInstructions(const Napi::CallbackInfo& info) {
 
   Napi::Env env = info.Env();
@@ -176,7 +173,6 @@
   int32_t n = mvm_getInstructionCountRemaining(vm);
 
   return Napi::Number::New(env, n);
->>>>>>> e872bffc
 }
 
 Napi::Value NativeVM::typeOf(const Napi::CallbackInfo& info) {
