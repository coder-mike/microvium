--- conflicted
+++ resolved
@@ -2,14 +2,6 @@
 
 #include "stdint.h"
 
-<<<<<<< HEAD
-// WIP: Need to bump this to version 8 for the change to function headers
-#define MVM_BYTECODE_VERSION 7
-// Note: MVM_ENGINE_VERSION is at the top of `microvium_internals.h`
-
-
-=======
->>>>>>> e872bffc
 // These sections appear in the bytecode in the order they appear in this
 // enumeration.
 typedef enum mvm_TeBytecodeSection {
@@ -150,13 +142,8 @@
 } mvm_TeBuiltins;
 
 // Minimal bytecode is 32 bytes (sizeof(mvm_TsBytecodeHeader) + BCS_SECTION_COUNT*2 + BIN_BUILTIN_COUNT*2)
-<<<<<<< HEAD
 typedef struct mvm_TsBytecodeHeader { // Size = 12B + sectionOffsets
-  uint8_t bytecodeVersion; // MVM_BYTECODE_VERSION
-=======
-typedef struct mvm_TsBytecodeHeader {
   uint8_t bytecodeVersion; // MVM_ENGINE_MAJOR_VERSION
->>>>>>> e872bffc
   uint8_t headerSize;
   uint8_t requiredEngineVersion; // MVM_ENGINE_MINOR_VERSION
   uint8_t reserved; // =0
