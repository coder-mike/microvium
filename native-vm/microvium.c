// Copyright 2020 Michael Hunter. Part of the Microvium project. Links to full code at https://microvium.com for license details.

/*
 * Microvium Bytecode Interpreter
 *
 * Version: {{version}}
 *
 * This file contains the Microvium virtual machine C implementation.
 *
 * The key functions are mvm_restore() and vm_run(), which perform the
 * initialization and run loop respectively.
 *
 * I've written Microvium in C because lots of embedded projects for small
 * processors are written in pure-C, and so integration for them will be easier.
 * Also, there are a surprising number of C++ compilers in the embedded world
 * that deviate from the standard, and I don't want to be testing on all of them
 * individually.
 *
 * For the moment, I'm keeping Microvium all in one file for usability. Users
 * can treat this file as a black box that contains the VM, and there's only one
 * file they need to have built into their project in order to have Microvium
 * running. The build process also pulls in the dependent header files, so
 * there's only one header file and it's the one that users of Microvium need to
 * see. Certain compilers and optimization settings also do a better job when
 * related functions are co-located the same compilation unit.
 *
 * User-facing functions and definitions are all prefixed with `mvm_` to
 * namespace them separately from other functions in their project, some of
 * which use the prefix `vm_` and some without a prefix. (TODO: this should be
 * consolidated)
 */

#include "microvium.h"

#include <ctype.h>
#include <stdlib.h>

#include "microvium_internals.h"
#include "math.h"

// Maximum number of words on the stack required for saving the caller state
#define VM_MAX_FRAME_SAVE_SIZE_WORDS 4

static TeError vm_run(VM* vm);
static void vm_push(VM* vm, uint16_t value);
static uint16_t vm_pop(VM* vm);
static TeError vm_setupCallFromExternal(VM* vm, Value func, Value* args, uint8_t argCount);
static Value vm_convertToString(VM* vm, Value value);
static Value vm_concat(VM* vm, Value left, Value right);
static TeTypeCode deepTypeOf(VM* vm, Value value);
static bool vm_isString(VM* vm, Value value);
static int32_t vm_readInt32(VM* vm, TeTypeCode type, Value value);
static TeError vm_resolveExport(VM* vm, mvm_VMExportID id, Value* result);
static inline mvm_TfHostFunction* vm_getResolvedImports(VM* vm);
static void gc_createNextBucket(VM* vm, uint16_t bucketSize, uint16_t minBucketSize);
static void* gc_allocateWithHeader(VM* vm, uint16_t sizeBytes, TeTypeCode typeCode);
static void gc_freeGCMemory(VM* vm);
static Value vm_allocString(VM* vm, size_t sizeBytes, void** data);
static TeError getProperty(VM* vm, Value objectValue, Value propertyName, Value* propertyValue);
static TeError setProperty(VM* vm, Value objectValue, Value propertyName, Value propertyValue);
static TeError toPropertyName(VM* vm, Value* value);
static Value toInternedString(VM* vm, Value value);
static uint16_t vm_stringSizeUtf8(VM* vm, Value str);
static bool vm_ramStringIsNonNegativeInteger(VM* vm, Value str);
static TeError toInt32Internal(mvm_VM* vm, mvm_Value value, int32_t* out_result);
static void sanitizeArgs(VM* vm, Value* args, uint8_t argCount);
static void loadPtr(VM* vm, uint8_t* heapStart, Value* pValue);
static inline uint16_t vm_getAllocationSizeExcludingHeaderFromHeaderWord(uint16_t headerWord);
static inline LongPtr LongPtr_add(LongPtr lp, int16_t offset);
static inline uint16_t LongPtr_read2_aligned(LongPtr lp);
static inline uint16_t LongPtr_read2_unaligned(LongPtr lp);
static void memcpy_long(void* target, LongPtr source, size_t size);
static void loadPointers(VM* vm, void* heapStart);
static inline ShortPtr ShortPtr_encode(VM* vm, void* ptr);
static inline uint8_t LongPtr_read1(LongPtr lp);
static LongPtr DynamicPtr_decode_long(VM* vm, DynamicPtr ptr);
static inline int16_t LongPtr_sub(LongPtr lp1, LongPtr lp2);
static inline uint16_t readAllocationHeaderWord(void* pAllocation);
static inline uint16_t readAllocationHeaderWord_long(LongPtr pAllocation);
static inline void* gc_allocateWithConstantHeader(VM* vm, uint16_t header, uint16_t sizeIncludingHeader);
static inline uint16_t makeHeaderWord(VM* vm, TeTypeCode tc, uint16_t size);
static int memcmp_long(LongPtr p1, LongPtr p2, size_t size);
static LongPtr getBytecodeSection(VM* vm, mvm_TeBytecodeSection id, LongPtr* out_end);
static inline void* LongPtr_truncate(LongPtr lp);
static inline LongPtr LongPtr_new(void* p);
static inline uint16_t* getBottomOfStack(vm_TsStack* stack);
static inline uint16_t* getTopOfStackSpace(vm_TsStack* stack);
static inline void* getBucketDataBegin(TsBucket* bucket);
static uint16_t getBucketOffsetEnd(TsBucket* bucket);
static uint16_t getSectionSize(VM* vm, mvm_TeBytecodeSection section);
static Value vm_intToStr(VM* vm, int32_t i);
static Value vm_newStringFromCStrNT(VM* vm, const char* s);
static TeError vm_validatePortFileMacros(MVM_LONG_PTR_TYPE lpBytecode, mvm_TsBytecodeHeader* pHeader);
static LongPtr vm_toStringUtf8_long(VM* vm, Value value, size_t* out_sizeBytes);
static LongPtr vm_findScopedVariable(VM* vm, uint16_t index);

static const char PROTO_STR[] = "__proto__";
static const char LENGTH_STR[] = "length";

#define GC_ALLOCATE_TYPE(vm, type, typeCode) \
  (type*)gc_allocateWithConstantHeader(vm, makeHeaderWord(vm, typeCode, sizeof (type)), 2 + sizeof (type))

#if MVM_SUPPORT_FLOAT
static int32_t mvm_float64ToInt32(MVM_FLOAT64 value);
#endif

const Value mvm_undefined = VM_VALUE_UNDEFINED;
const Value vm_null = VM_VALUE_NULL;

static inline uint16_t getAllocationSize(void* pAllocation) {
  CODE_COVERAGE(12); // Hit
  return vm_getAllocationSizeExcludingHeaderFromHeaderWord(((uint16_t*)pAllocation)[-1]);
}


static inline uint16_t getAllocationSize_long(LongPtr lpAllocation) {
<<<<<<< HEAD
  CODE_COVERAGE_UNTESTED(514); // Not hit
  uint16_t headerWord = LongPtr_read2(LongPtr_add(lpAllocation, -2));
=======
  CODE_COVERAGE(514); // Not hit
  uint16_t headerWord = LongPtr_read2_aligned(LongPtr_add(lpAllocation, -2));
>>>>>>> 4b7d4f51
  return vm_getAllocationSizeExcludingHeaderFromHeaderWord(headerWord);
}

static inline mvm_TeBytecodeSection sectionAfter(VM* vm, mvm_TeBytecodeSection section) {
  CODE_COVERAGE(13); // Hit
  VM_ASSERT(vm, section < BCS_SECTION_COUNT - 1);
  return (mvm_TeBytecodeSection)((uint8_t)section + 1);
}

static inline TeTypeCode vm_getTypeCodeFromHeaderWord(uint16_t headerWord) {
  CODE_COVERAGE(1); // Hit
  // The type code is in the high byte because it's the byte that occurs closest
  // to the allocation itself, potentially allowing us in future to omit the
  // size in the allocation header for some kinds of allocations.
  return (TeTypeCode)(headerWord >> 12);
}

static inline uint16_t makeHeaderWord(VM* vm, TeTypeCode tc, uint16_t size) {
  CODE_COVERAGE(210); // Hit
  VM_ASSERT(vm, size <= MAX_ALLOCATION_SIZE);
  VM_ASSERT(vm, tc <= 0xF);
  return ((tc << 12) | size);
}

static inline VirtualInt14 VirtualInt14_encode(VM* vm, int16_t i) {
  CODE_COVERAGE(14); // Hit
  VM_ASSERT(vm, (i >= VM_MIN_INT14) && (i <= VM_MAX_INT14));
  return VIRTUAL_INT14_ENCODE(i);
}

static inline int16_t VirtualInt14_decode(VM* vm, VirtualInt14 viInt) {
  CODE_COVERAGE(16); // Hit
  VM_ASSERT(vm, Value_isVirtualInt14(viInt));
  return (int16_t)viInt >> 2;
}

static void setHeaderWord(VM* vm, void* pAllocation, TeTypeCode tc, uint16_t size) {
  CODE_COVERAGE(36); // Hit
  ((uint16_t*)pAllocation)[-1] = makeHeaderWord(vm, tc, size);
}

// Returns the allocation size, excluding the header itself
static inline uint16_t vm_getAllocationSizeExcludingHeaderFromHeaderWord(uint16_t headerWord) {
  CODE_COVERAGE(2); // Hit
  // Note: The header size is measured in bytes and not words mainly to account
  // for string allocations, which would be inconvenient to align to word
  // boundaries.
  return headerWord & 0xFFF;
}

#if MVM_SAFE_MODE
static bool Value_encodesBytecodeMappedPtr(Value value) {
  CODE_COVERAGE(37); // Hit
  return ((value & 3) == 1) && value >= VM_VALUE_WELLKNOWN_END;
}
#endif // MVM_SAFE_MODE

static inline uint16_t getSectionOffset(LongPtr lpBytecode, mvm_TeBytecodeSection section) {
  CODE_COVERAGE(38); // Hit
  LongPtr lpSection = LongPtr_add(lpBytecode, OFFSETOF(mvm_TsBytecodeHeader, sectionOffsets) + section * 2);
  uint16_t offset = LongPtr_read2_aligned(lpSection);
  return offset;
}

#if MVM_SAFE_MODE
static inline uint16_t vm_getResolvedImportCount(VM* vm) {
  CODE_COVERAGE(41); // Hit
  uint16_t importTableSize = getSectionSize(vm, BCS_IMPORT_TABLE);
  uint16_t importCount = importTableSize / sizeof(vm_TsImportTableEntry);
  return importCount;
}
#endif // MVM_SAFE_MODE

#if MVM_SAFE_MODE
/**
 * Returns true if the value is a pointer which points to ROM. Null is not a
 * value that points to ROM.
 */
static bool DynamicPtr_isRomPtr(VM* vm, DynamicPtr dp) {
  CODE_COVERAGE(39); // Hit
  VM_ASSERT(vm, !Value_isVirtualInt14(dp));

  if (dp == VM_VALUE_NULL) {
    CODE_COVERAGE_UNTESTED(47); // Not hit
    return false;
  }

  if (Value_isShortPtr(dp)) {
    CODE_COVERAGE_UNTESTED(52); // Not hit
    return false;
  }
  CODE_COVERAGE(91); // Hit

  VM_ASSERT(vm, Value_encodesBytecodeMappedPtr(dp));
  VM_ASSERT(vm, sectionAfter(vm, BCS_ROM) < BCS_SECTION_COUNT);

  uint16_t offset = dp >> 1;

  return (offset >= getSectionOffset(vm->lpBytecode, BCS_ROM))
    & (offset < getSectionOffset(vm->lpBytecode, sectionAfter(vm, BCS_ROM)));
}
#endif // MVM_SAFE_MODE

TeError mvm_restore(mvm_VM** result, LongPtr lpBytecode, size_t bytecodeSize_, void* context, mvm_TfResolveImport resolveImport) {
  // Note: these are declared here because some compilers give warnings when "goto" bypasses some variable declarations
  mvm_TfHostFunction* resolvedImports;
  uint16_t importTableOffset;
  LongPtr lpImportTableStart;
  LongPtr lpImportTableEnd;
  mvm_TfHostFunction* resolvedImport;
  LongPtr lpImportTableEntry;
  uint16_t initialHeapOffset;
  uint16_t initialHeapSize;

  CODE_COVERAGE(3); // Hit

  if (MVM_PORT_VERSION != MVM_EXPECTED_PORT_FILE_VERSION) {
    return MVM_E_PORT_FILE_VERSION_MISMATCH;
  }

  #if MVM_SAFE_MODE
    uint16_t x = 0x4243;
    bool isLittleEndian = ((uint8_t*)&x)[0] == 0x43;
    VM_ASSERT(NULL, isLittleEndian);
    VM_ASSERT(NULL, sizeof (ShortPtr) == 2);
  #endif

  TeError err = MVM_E_SUCCESS;
  VM* vm = NULL;

  // Bytecode size field is located at the second word
  if (bytecodeSize_ < sizeof (mvm_TsBytecodeHeader)) {
    CODE_COVERAGE_ERROR_PATH(21); // Not hit
    return MVM_E_INVALID_BYTECODE;
  }
  mvm_TsBytecodeHeader header;
  memcpy_long(&header, lpBytecode, sizeof header);

  // Note: the restore function takes an explicit bytecode size because there
  // may be a size inherent to the medium from which the bytecode image comes,
  // and we don't want to accidentally read past the end of this space just
  // because the header apparently told us we could (since we could be reading a
  // corrupt header).
  uint16_t bytecodeSize = header.bytecodeSize;
  if (bytecodeSize != bytecodeSize_) {
    CODE_COVERAGE_ERROR_PATH(240); // Not hit
    return MVM_E_INVALID_BYTECODE;
  }

  uint16_t expectedCRC = header.crc;
  if (!MVM_CHECK_CRC16_CCITT(LongPtr_add(lpBytecode, 8), (uint16_t)bytecodeSize - 8, expectedCRC)) {
    CODE_COVERAGE_ERROR_PATH(54); // Not hit
    return MVM_E_BYTECODE_CRC_FAIL;
  }

  if (bytecodeSize < header.headerSize) {
    CODE_COVERAGE_ERROR_PATH(241); // Not hit
    return MVM_E_INVALID_BYTECODE;
  }

  if (header.bytecodeVersion != MVM_BYTECODE_VERSION) {
    CODE_COVERAGE_ERROR_PATH(430); // Not hit
    return MVM_E_INVALID_BYTECODE;
  }

  if (MVM_ENGINE_VERSION < header.requiredEngineVersion) {
    CODE_COVERAGE_ERROR_PATH(247); // Not hit
    return MVM_E_REQUIRES_LATER_ENGINE;
  }

  uint32_t featureFlags = header.requiredFeatureFlags;;
  if (MVM_SUPPORT_FLOAT && !(featureFlags & (1 << FF_FLOAT_SUPPORT))) {
    CODE_COVERAGE_ERROR_PATH(180); // Not hit
    return MVM_E_BYTECODE_REQUIRES_FLOAT_SUPPORT;
  }

  err = vm_validatePortFileMacros(lpBytecode, &header);
  if (err) return err;

  uint16_t importTableSize = header.sectionOffsets[sectionAfter(vm, BCS_IMPORT_TABLE)] - header.sectionOffsets[BCS_IMPORT_TABLE];
  uint16_t importCount = importTableSize / sizeof (vm_TsImportTableEntry);

  uint16_t globalsSize = header.sectionOffsets[sectionAfter(vm, BCS_GLOBALS)] - header.sectionOffsets[BCS_GLOBALS];

  size_t allocationSize = sizeof(mvm_VM) +
    sizeof(mvm_TfHostFunction) * importCount +  // Import table
    globalsSize; // Globals
  vm = (VM*)malloc(allocationSize);
  if (!vm) {
    CODE_COVERAGE_ERROR_PATH(139); // Not hit
    err = MVM_E_MALLOC_FAIL;
    goto LBL_EXIT;
  }
  #if MVM_SAFE_MODE
    memset(vm, 0xCC, allocationSize);
  #endif
  memset(vm, 0, sizeof (mvm_VM));
  resolvedImports = vm_getResolvedImports(vm);
  vm->context = context;
  vm->lpBytecode = lpBytecode;
  vm->globals = (void*)(resolvedImports + importCount);

  importTableOffset = header.sectionOffsets[BCS_IMPORT_TABLE];
  lpImportTableStart = LongPtr_add(lpBytecode, importTableOffset);
  lpImportTableEnd = LongPtr_add(lpImportTableStart, importTableSize);
  // Resolve imports (linking)
  resolvedImport = resolvedImports;
  lpImportTableEntry = lpImportTableStart;
  while (lpImportTableEntry < lpImportTableEnd) {
    CODE_COVERAGE(431); // Hit
    mvm_HostFunctionID hostFunctionID = READ_FIELD_2(lpImportTableEntry, vm_TsImportTableEntry, hostFunctionID);
    lpImportTableEntry = LongPtr_add(lpImportTableEntry, sizeof (vm_TsImportTableEntry));
    mvm_TfHostFunction handler = NULL;
    err = resolveImport(hostFunctionID, context, &handler);
    if (err != MVM_E_SUCCESS) {
      CODE_COVERAGE_ERROR_PATH(432); // Not hit
      goto LBL_EXIT;
    }
    if (!handler) {
      CODE_COVERAGE_ERROR_PATH(433); // Not hit
      err = MVM_E_UNRESOLVED_IMPORT;
      goto LBL_EXIT;
    } else {
      CODE_COVERAGE(434); // Hit
    }
    *resolvedImport++ = handler;
  }

  // The GC is empty to start
  gc_freeGCMemory(vm);

  // Initialize data
  memcpy_long(vm->globals, getBytecodeSection(vm, BCS_GLOBALS, NULL), globalsSize);

  // Initialize heap
  initialHeapOffset = header.sectionOffsets[BCS_HEAP];
  initialHeapSize = bytecodeSize - initialHeapOffset;
  vm->heapSizeUsedAfterLastGC = initialHeapSize;
  vm->heapHighWaterMark = initialHeapSize;

  if (initialHeapSize) {
    CODE_COVERAGE(435); // Hit
    gc_createNextBucket(vm, initialHeapSize, initialHeapSize);
    VM_ASSERT(vm, !vm->pLastBucket->prev); // Only one bucket
    uint16_t* heapStart = getBucketDataBegin(vm->pLastBucket);
    memcpy_long(heapStart, LongPtr_add(lpBytecode, initialHeapOffset), initialHeapSize);
    vm->pLastBucket->pEndOfUsedSpace = (uint16_t*)((intptr_t)vm->pLastBucket->pEndOfUsedSpace + initialHeapSize);

    // The running VM assumes the invariant that all pointers to the heap are
    // represented as ShortPtr (and no others). We only need to call
    // `loadPointers` if there is an initial heap at all, otherwise there
    // will be no pointers to it.
    loadPointers(vm, heapStart);
  } else {
    CODE_COVERAGE_UNTESTED(436); // Not hit
  }

LBL_EXIT:
  if (err != MVM_E_SUCCESS) {
    CODE_COVERAGE_ERROR_PATH(437); // Not hit
    *result = NULL;
    if (vm) {
      free(vm);
      vm = NULL;
    } else {
      CODE_COVERAGE_ERROR_PATH(438); // Not hit
    }
  } else {
    CODE_COVERAGE(439); // Hit
  }
  *result = vm;
  return err;
}

/**
 * Translates a pointer from its serialized form to its runtime form.
 *
 * More precisely, it translates ShortPtr from their offset form to their native
 * pointer form.
 */
static void loadPtr(VM* vm, uint8_t* heapStart, Value* pValue) {
  CODE_COVERAGE(140); // Hit
  Value value = *pValue;

  // We're only translating short pointers
  if (!Value_isShortPtr(value)) {
    CODE_COVERAGE(144); // Hit
    return;
  }
  CODE_COVERAGE(167); // Hit

  uint16_t offset = value;

  uint8_t* p = heapStart + offset;

  *pValue = ShortPtr_encode(vm, p);
}

static inline uint16_t getBytecodeSize(VM* vm) {
  CODE_COVERAGE_UNTESTED(168); // Not hit
  LongPtr lpBytecodeSize = LongPtr_add(vm->lpBytecode, OFFSETOF(mvm_TsBytecodeHeader, bytecodeSize));
  return LongPtr_read2_aligned(lpBytecodeSize);
}

static LongPtr getBytecodeSection(VM* vm, mvm_TeBytecodeSection id, LongPtr* out_end) {
  CODE_COVERAGE(170); // Hit
  LongPtr lpBytecode = vm->lpBytecode;
  LongPtr lpSections = LongPtr_add(lpBytecode, OFFSETOF(mvm_TsBytecodeHeader, sectionOffsets));
  LongPtr lpSection = LongPtr_add(lpSections, id * 2);
  uint16_t offset = LongPtr_read2_aligned(lpSection);
  LongPtr result = LongPtr_add(lpBytecode, offset);
  if (out_end) {
    CODE_COVERAGE(171); // Hit
    uint16_t endOffset;
    if (id == BCS_SECTION_COUNT - 1) {
      endOffset = getBytecodeSize(vm);
    } else {
      LongPtr lpNextSection = LongPtr_add(lpSection, 2);
      endOffset = LongPtr_read2_aligned(lpNextSection);
    }
    *out_end = LongPtr_add(lpBytecode, endOffset);
  } else {
    CODE_COVERAGE(172); // Hit
  }
  return result;
}

static uint16_t getSectionSize(VM* vm, mvm_TeBytecodeSection section) {
  CODE_COVERAGE(174); // Hit
  uint16_t sectionStart = getSectionOffset(vm->lpBytecode, section);
  uint16_t sectionEnd;
  if (section == BCS_SECTION_COUNT - 1) {
    CODE_COVERAGE_UNTESTED(175); // Not hit
    sectionEnd = getBytecodeSize(vm);
  } else {
    CODE_COVERAGE(177); // Hit
    VM_ASSERT(vm, section < BCS_SECTION_COUNT);
    sectionEnd = getSectionOffset(vm->lpBytecode, sectionAfter(vm, section));
  }
  VM_ASSERT(vm, sectionEnd >= sectionStart);
  return sectionEnd - sectionStart;
}

/**
 * Called at startup to translate all the pointers that point to GC memory into
 * ShortPtr for efficiency and to maintain invariants assumed in other places in
 * the code.
 */
static void loadPointers(VM* vm, void* heapStart) {
  CODE_COVERAGE(178); // Hit
  uint16_t n;
  uint16_t* p;

  // Roots in global variables
  uint16_t globalsSize = getSectionSize(vm, BCS_GLOBALS);
  p = vm->globals;
  n = globalsSize / 2;
  TABLE_COVERAGE(n ? 1 : 0, 2, 179); // Hit 1/2
  while (n--) {
    loadPtr(vm, heapStart, p++);
  }

  // Pointers in heap memory
  p = (uint16_t*)heapStart;
  VM_ASSERT(vm, vm->pLastBucketEndCapacity == vm->pLastBucket->pEndOfUsedSpace);
  uint16_t* heapEnd = vm->pLastBucketEndCapacity;
  while (p < heapEnd) {
    CODE_COVERAGE(181); // Hit
    uint16_t header = *p++;
    uint16_t size = vm_getAllocationSizeExcludingHeaderFromHeaderWord(header);
    uint16_t words = (size + 1) / 2;
    TeTypeCode tc = vm_getTypeCodeFromHeaderWord(header);

    if (tc < TC_REF_DIVIDER_CONTAINER_TYPES) { // Non-container types
      CODE_COVERAGE_UNTESTED(182); // Not hit
      p += words;
      continue;
    } // Else, container types
    CODE_COVERAGE(183); // Hit

    while (words--) {
      if (Value_isShortPtr(*p))
        loadPtr(vm, heapStart, p);
      p++;
    }
  }
}

void* mvm_getContext(VM* vm) {
  return vm->context;
}

static const Value smallLiterals[] = {
  /* VM_SLV_UNDEFINED */    VM_VALUE_DELETED,
  /* VM_SLV_UNDEFINED */    VM_VALUE_UNDEFINED,
  /* VM_SLV_NULL */         VM_VALUE_NULL,
  /* VM_SLV_FALSE */        VM_VALUE_FALSE,
  /* VM_SLV_TRUE */         VM_VALUE_TRUE,
  /* VM_SLV_INT_MINUS_1 */  VIRTUAL_INT14_ENCODE(-1),
  /* VM_SLV_INT_0 */        VIRTUAL_INT14_ENCODE(0),
  /* VM_SLV_INT_1 */        VIRTUAL_INT14_ENCODE(1),
  /* VM_SLV_INT_2 */        VIRTUAL_INT14_ENCODE(2),
  /* VM_SLV_INT_3 */        VIRTUAL_INT14_ENCODE(3),
  /* VM_SLV_INT_4 */        VIRTUAL_INT14_ENCODE(4),
  /* VM_SLV_INT_5 */        VIRTUAL_INT14_ENCODE(5),
};
#define smallLiteralsSize (sizeof smallLiterals / sizeof smallLiterals[0])

static TeError vm_run(VM* vm) {
  CODE_COVERAGE(4); // Hit

  #define CACHE_REGISTERS() do { \
    lpProgramCounter = reg->lpProgramCounter; \
    pFrameBase = reg->pFrameBase; \
    pStackPointer = reg->pStackPointer; \
  } while (false)

  #define FLUSH_REGISTER_CACHE() do { \
    reg->lpProgramCounter = lpProgramCounter; \
    reg->pFrameBase = pFrameBase; \
    reg->pStackPointer = pStackPointer; \
  } while (false)

  #define READ_PGM_1(target) do { \
    target = LongPtr_read1(lpProgramCounter);\
    lpProgramCounter = LongPtr_add(lpProgramCounter, 1); \
  } while (false)

  #define READ_PGM_2(target) do { \
    target = LongPtr_read2_unaligned(lpProgramCounter); \
    lpProgramCounter = LongPtr_add(lpProgramCounter, 2); \
  } while (false)

  // Reinterpret reg1 as 8-bit signed
  #define SIGN_EXTEND_REG_1() reg1 = (uint16_t)((int16_t)((int8_t)reg1))

  #define PUSH(v) *(pStackPointer++) = (v)
  #define POP() (*(--pStackPointer))
  #define INSTRUCTION_RESERVED() VM_ASSERT(vm, false)

  VM_SAFE_CHECK_NOT_NULL(vm);
  VM_SAFE_CHECK_NOT_NULL(vm->stack);

  uint16_t* globals = vm->globals;
  vm_TsRegisters* reg = &vm->stack->reg;
  TeError err = MVM_E_SUCCESS;

  // These are cached values of `vm->stack->reg`, for quick access. Note: I've
  // chosen only the most important registers to be cached here, in the hope
  // that the C compiler will promote these eagerly to the CPU registers.
  register uint16_t* pFrameBase = 0;
  register uint16_t* pStackPointer = 0;
  register LongPtr lpProgramCounter = 0;

  // These are general-purpose scratch "registers"
  register uint16_t reg1 = 0;
  register uint16_t reg2 = 0;
  register uint16_t reg3 = 0;

  CACHE_REGISTERS();

  #if MVM_DONT_TRUST_BYTECODE
    LongPtr maxProgramCounter;
    LongPtr minProgramCounter = getBytecodeSection(vm, BCS_ROM, &maxProgramCounter);
  #endif

// This forms the start of the run loop
//
// Some useful debug watches:
//
//   - Program counter: /* pc */ (uint8_t*)lpProgramCounter - (uint8_t*)vm->lpBytecode
//                      /* pc */ (uint8_t*)vm->stack->reg.lpProgramCounter - (uint8_t*)vm->lpBytecode
//
//   - Stack height (in words): /* sp */ (uint16_t*)pStackPointer - (uint16_t*)(vm->stack + 1)
//                              /* sp */ (uint16_t*)vm->stack->reg.pStackPointer - (uint16_t*)(vm->stack + 1)
//
//   - Frame base (in words): /* bp */ (uint16_t*)pFrameBase - (uint16_t*)(vm->stack + 1)
//                            /* bp */ (uint16_t*)vm->stack->reg.pFrameBase - (uint16_t*)(vm->stack + 1)
//
//   - Arg count:             /* argc */ (uint8_t)vm->stack->reg.argCountAndFlags
//   - First 4 arg values:    /* args */ vm->stack->reg.pArgs,4
//
// Notes:
//
//   - The value of VM_VALUE_UNDEFINED is 0x001
//   - If a value is _odd_, interpret it as a bytecode address by dividing by 2
//

LBL_DO_NEXT_INSTRUCTION:
  CODE_COVERAGE(59); // Hit

  // This is not required for execution but is intended for diagnostics,
  // required by mvm_getCurrentAddress.
  reg->lpProgramCounter = lpProgramCounter;

  // Check we're within range
  #if MVM_DONT_TRUST_BYTECODE
  if ((lpProgramCounter < minProgramCounter) || (lpProgramCounter >= maxProgramCounter)) {
    VM_INVALID_BYTECODE(vm);
  }
  #endif

  // Check breakpoints
  #if MVM_INCLUDE_DEBUG_CAPABILITY
    if (vm->pBreakpoints) {
      TsBreakpoint* pBreakpoint = vm->pBreakpoints;
      uint16_t currentBytecodeAddress = LongPtr_sub(lpProgramCounter, vm->lpBytecode);
      do {
        if (pBreakpoint->bytecodeAddress == currentBytecodeAddress) {
          FLUSH_REGISTER_CACHE();
          mvm_TfBreakpointCallback breakpointCallback = vm->breakpointCallback;
          if (breakpointCallback)
            breakpointCallback(vm, currentBytecodeAddress);
          CACHE_REGISTERS();
          break;
        }
        pBreakpoint = pBreakpoint->next;
      } while (pBreakpoint);
    }
  #endif // MVM_INCLUDE_DEBUG_CAPABILITY

  // Instruction bytes are divided into two nibbles
  READ_PGM_1(reg3);
  reg1 = reg3 & 0xF;
  reg3 = reg3 >> 4;

  if (reg3 >= VM_OP_DIVIDER_1) {
    CODE_COVERAGE(428); // Hit
    reg2 = POP();
  } else {
    CODE_COVERAGE(429); // Hit
  }

  VM_ASSERT(vm, reg3 < VM_OP_END);
  MVM_SWITCH_CONTIGUOUS(reg3, (VM_OP_END - 1)) {

/* ------------------------------------------------------------------------- */
/*                         VM_OP_LOAD_SMALL_LITERAL                          */
/*   Expects:                                                                */
/*     reg1: small literal ID                                                */
/* ------------------------------------------------------------------------- */

    MVM_CASE_CONTIGUOUS(VM_OP_LOAD_SMALL_LITERAL): {
      CODE_COVERAGE(60); // Hit
      TABLE_COVERAGE(reg1, smallLiteralsSize, 448); // Hit 11/12

      #if MVM_DONT_TRUST_BYTECODE
      if (reg1 >= smallLiteralsSize) {
        err = MVM_E_INVALID_BYTECODE;
        goto LBL_EXIT;
      }
      #endif
      reg1 = smallLiterals[reg1];
      goto LBL_TAIL_PUSH_REG1;
    }

/* ------------------------------------------------------------------------- */
/*                             VM_OP_LOAD_VAR_1                              */
/*   Expects:                                                                */
/*     reg1: variable index                                                  */
/* ------------------------------------------------------------------------- */

    MVM_CASE_CONTIGUOUS (VM_OP_LOAD_VAR_1):
      CODE_COVERAGE(61); // Hit
    LBL_OP_LOAD_VAR:
      reg1 = pStackPointer[-reg1 - 1];
      if (reg1 == VM_VALUE_DELETED) {
        err = MVM_E_TDZ_ERROR;
        goto LBL_EXIT;
      }
      goto LBL_TAIL_PUSH_REG1;

/* ------------------------------------------------------------------------- */
/*                            VM_OP_LOAD_SCOPED_1                            */
/*   Expects:                                                                */
/*     reg1: variable index                                                  */
/* ------------------------------------------------------------------------- */

    MVM_CASE_CONTIGUOUS (VM_OP_LOAD_SCOPED_1):
      CODE_COVERAGE(62); // Hit
      LongPtr lpVar;
    LBL_OP_LOAD_SCOPED:
      lpVar = vm_findScopedVariable(vm, reg1);
      reg1 = LongPtr_read2(lpVar);
      goto LBL_TAIL_PUSH_REG1;

/* ------------------------------------------------------------------------- */
/*                             VM_OP_LOAD_ARG_1                              */
/*   Expects:                                                                */
/*     reg1: argument index                                                  */
/* ------------------------------------------------------------------------- */

    MVM_CASE_CONTIGUOUS (VM_OP_LOAD_ARG_1):
      CODE_COVERAGE(63); // Hit
      goto LBL_OP_LOAD_ARG;

/* ------------------------------------------------------------------------- */
/*                               VM_OP_CALL_1                                */
/*   Expects:                                                                */
/*     reg1: index into short-call table                                     */
/* ------------------------------------------------------------------------- */

    MVM_CASE_CONTIGUOUS (VM_OP_CALL_1): {
      CODE_COVERAGE_UNTESTED(66); // Not hit
      goto LBL_OP_CALL_1;
    }

/* ------------------------------------------------------------------------- */
/*                               VM_OP_FIXED_ARRAY_NEW_1                     */
/*   Expects:                                                                */
/*     reg1: length of new fixed-length-array                                */
/* ------------------------------------------------------------------------- */

    MVM_CASE_CONTIGUOUS (VM_OP_FIXED_ARRAY_NEW_1): {
      CODE_COVERAGE_UNTESTED(134); // Not hit
      goto LBL_FIXED_ARRAY_NEW;
    }

/* ------------------------------------------------------------------------- */
/*                             VM_OP_EXTENDED_1                              */
/*   Expects:                                                                */
/*     reg1: vm_TeOpcodeEx1                                                  */
/* ------------------------------------------------------------------------- */

    MVM_CASE_CONTIGUOUS (VM_OP_EXTENDED_1):
      CODE_COVERAGE(69); // Hit
      goto LBL_OP_EXTENDED_1;

/* ------------------------------------------------------------------------- */
/*                             VM_OP_EXTENDED_2                              */
/*   Expects:                                                                */
/*     reg1: vm_TeOpcodeEx2                                                  */
/* ------------------------------------------------------------------------- */

    MVM_CASE_CONTIGUOUS (VM_OP_EXTENDED_2):
      CODE_COVERAGE(70); // Hit
      goto LBL_OP_EXTENDED_2;

/* ------------------------------------------------------------------------- */
/*                             VM_OP_EXTENDED_3                              */
/*   Expects:                                                                */
/*     reg1: vm_TeOpcodeEx3                                                  */
/* ------------------------------------------------------------------------- */

    MVM_CASE_CONTIGUOUS (VM_OP_EXTENDED_3):
      CODE_COVERAGE(71); // Hit
      goto LBL_OP_EXTENDED_3;

/* ------------------------------------------------------------------------- */
/*                                VM_OP_CALL_5                               */
/*   Expects:                                                                */
/*     reg1: argCount                                                        */
/* ------------------------------------------------------------------------- */

    MVM_CASE_CONTIGUOUS (VM_OP_CALL_5): {
      CODE_COVERAGE_UNTESTED(72); // Not hit
      // Uses 16 bit literal for function offset
      READ_PGM_2(reg2);
      reg3 /* scope */ = VM_VALUE_UNDEFINED;
      goto LBL_CALL_BYTECODE_FUNC;
    }

/* ------------------------------------------------------------------------- */
/*                             VM_OP_STORE_VAR_1                             */
/*   Expects:                                                                */
/*     reg1: variable index relative to stack pointer                        */
/*     reg2: value to store                                                  */
/* ------------------------------------------------------------------------- */

    MVM_CASE_CONTIGUOUS (VM_OP_STORE_VAR_1): {
      CODE_COVERAGE(73); // Hit
    LBL_OP_STORE_VAR:
      // Note: the value to store has already been popped off the stack at this
      // point. The index 0 refers to the slot currently at the top of the
      // stack.
      pStackPointer[-reg1 - 1] = reg2;
      goto LBL_DO_NEXT_INSTRUCTION;
    }

/* ------------------------------------------------------------------------- */
/*                           VM_OP_STORE_SCOPED_1                            */
/*   Expects:                                                                */
/*     reg1: variable index                                                  */
/*     reg2: value to store                                                  */
/* ------------------------------------------------------------------------- */

    MVM_CASE_CONTIGUOUS (VM_OP_STORE_SCOPED_1): {
      CODE_COVERAGE(74); // Hit
      LongPtr lpVar;
    LBL_OP_STORE_SCOPED:
      lpVar = vm_findScopedVariable(vm, reg1);
      Value* pVar = (Value*)LongPtr_truncate(lpVar);
      // It would be an illegal operation to write to a closure variable stored in ROM
      VM_BYTECODE_ASSERT(vm, lpVar == LongPtr_new(pVar));
      *pVar = reg2;
      goto LBL_DO_NEXT_INSTRUCTION;
    }

/* ------------------------------------------------------------------------- */
/*                            VM_OP_ARRAY_GET_1                              */
/*   Expects:                                                                */
/*     reg1: item index (4-bit)                                             */
/*     reg2: reference to array                                              */
/* ------------------------------------------------------------------------- */

    MVM_CASE_CONTIGUOUS (VM_OP_ARRAY_GET_1): {
      CODE_COVERAGE_UNTESTED(75); // Not hit
      Value propValue;
      Value propName = VirtualInt14_encode(vm, reg1);
      err = getProperty(vm, reg2, propName, &propValue);
      reg1 = propValue;
      if (err != MVM_E_SUCCESS) goto LBL_EXIT;
      goto LBL_TAIL_PUSH_REG1;
    }

/* ------------------------------------------------------------------------- */
/*                            VM_OP_ARRAY_SET_1                              */
/*   Expects:                                                                */
/*     reg1: item index (4-bit)                                              */
/*     reg2: value to store                                                  */
/* ------------------------------------------------------------------------- */

    MVM_CASE_CONTIGUOUS (VM_OP_ARRAY_SET_1): {
      CODE_COVERAGE_UNTESTED(76); // Not hit
      reg3 = POP(); // array/object reference
      Value propName = VirtualInt14_encode(vm, reg1);
      err = setProperty(vm, reg3, propName, reg2);
      if (err != MVM_E_SUCCESS) {
        CODE_COVERAGE_UNTESTED(125); // Not hit
        goto LBL_EXIT;
      } else {
        CODE_COVERAGE_UNTESTED(126); // Not hit
      }
      goto LBL_DO_NEXT_INSTRUCTION;
    }

/* ------------------------------------------------------------------------- */
/*                              VM_OP_NUM_OP                                 */
/*   Expects:                                                                */
/*     reg1: vm_TeNumberOp                                                   */
/*     reg2: first popped operand                                            */
/* ------------------------------------------------------------------------- */

    MVM_CASE_CONTIGUOUS (VM_OP_NUM_OP): {
      CODE_COVERAGE(77); // Hit
      goto LBL_OP_NUM_OP;
    } // End of case VM_OP_NUM_OP

/* ------------------------------------------------------------------------- */
/*                              VM_OP_BIT_OP                                 */
/*   Expects:                                                                */
/*     reg1: vm_TeBitwiseOp                                                  */
/*     reg2: first popped operand                                            */
/* ------------------------------------------------------------------------- */

    MVM_CASE_CONTIGUOUS (VM_OP_BIT_OP): {
      CODE_COVERAGE(92); // Hit
      goto LBL_OP_BIT_OP;
    }

  } // End of primary switch

  // All cases should loop explicitly back
  VM_ASSERT_UNREACHABLE(vm);

/* ------------------------------------------------------------------------- */
/*                             LBL_OP_LOAD_ARG                               */
/*   Expects:                                                                */
/*     reg1: argument index                                                  */
/* ------------------------------------------------------------------------- */
LBL_OP_LOAD_ARG: {
  CODE_COVERAGE(32); // Hit
  reg2 /* argCountAndFlags */ = reg->argCountAndFlags;
  if (reg1 /* argIndex */ < (uint8_t)reg2 /* argCount */) {
    CODE_COVERAGE(64); // Hit
    reg1 /* result */ = reg->pArgs[reg1 /* argIndex */];
  } else {
    CODE_COVERAGE_UNTESTED(65); // Not hit
    reg1 = VM_VALUE_UNDEFINED;
  }
  goto LBL_TAIL_PUSH_REG1;
}

/* ------------------------------------------------------------------------- */
/*                               LBL_OP_CALL_1                               */
/*   Expects:                                                                */
/*     reg1: index into short-call table                                     */
/* ------------------------------------------------------------------------- */

LBL_OP_CALL_1: {
  CODE_COVERAGE_UNTESTED(173); // Not hit
  LongPtr lpShortCallTable = getBytecodeSection(vm, BCS_SHORT_CALL_TABLE, NULL);
  LongPtr lpShortCallTableEntry = LongPtr_add(lpShortCallTable, reg1 * sizeof (vm_TsShortCallTableEntry));

  #if MVM_SAFE_MODE
    LongPtr lpShortCallTableEnd;
    getBytecodeSection(vm, BCS_SHORT_CALL_TABLE, &lpShortCallTableEnd);
    VM_ASSERT(vm, lpShortCallTableEntry < lpShortCallTableEnd);
  #endif

  reg2 /* target */ = LongPtr_read2_aligned(lpShortCallTableEntry);
  lpShortCallTableEntry = LongPtr_add(lpShortCallTableEntry, 2);

  // Note: reg1 holds the new argCountAndFlags, but the flags are zero in this situation
  reg1 /* argCountAndFlags */ = LongPtr_read1(lpShortCallTableEntry);

  reg3 /* scope */ = VM_VALUE_UNDEFINED;

  // The high bit of function indicates if this is a call to the host
  bool isHostCall = reg2 & 1;

  if (isHostCall) {
    CODE_COVERAGE_UNTESTED(67); // Not hit
    goto LBL_CALL_HOST_COMMON;
  } else {
    CODE_COVERAGE_UNTESTED(68); // Not hit
    reg2 >>= 1;
    goto LBL_CALL_BYTECODE_FUNC;
  }
} // LBL_OP_CALL_1

/* ------------------------------------------------------------------------- */
/*                              LBL_OP_BIT_OP                                */
/*   Expects:                                                                */
/*     reg1: vm_TeBitwiseOp                                                  */
/*     reg2: first popped operand                                            */
/* ------------------------------------------------------------------------- */
LBL_OP_BIT_OP: {
  int32_t reg1I = 0;
  int32_t reg2I = 0;
  int8_t reg2B = 0;

  reg3 = reg1;

  // Convert second operand to an int32
  reg2I = mvm_toInt32(vm, reg2);

  // If it's a binary operator, then we pop a second operand
  if (reg3 < VM_BIT_OP_DIVIDER_2) {
    CODE_COVERAGE(117); // Hit
    reg1 = POP();
    reg1I = mvm_toInt32(vm, reg1);

    // If we're doing a shift operation, the operand is in the 0-32 range
    if (reg3 < VM_BIT_OP_END_OF_SHIFT_OPERATORS) {
      reg2B = reg2I & 0x1F;
    }
  } else {
    CODE_COVERAGE(118); // Hit
  }

  VM_ASSERT(vm, reg3 < VM_BIT_OP_END);
  MVM_SWITCH_CONTIGUOUS (reg3, (VM_BIT_OP_END - 1)) {
    MVM_CASE_CONTIGUOUS(VM_BIT_OP_SHR_ARITHMETIC): {
      CODE_COVERAGE(93); // Hit
      reg1I = reg1I >> reg2B;
      break;
    }
    MVM_CASE_CONTIGUOUS(VM_BIT_OP_SHR_LOGICAL): {
      CODE_COVERAGE(94); // Hit
      // Cast the number to unsigned int so that the C interprets the shift
      // as unsigned/logical rather than signed/arithmetic.
      reg1I = (int32_t)((uint32_t)reg1I >> reg2B);
      #if MVM_SUPPORT_FLOAT && MVM_PORT_INT32_OVERFLOW_CHECKS
        // This is a rather annoying edge case if you ask me, since all
        // other bitwise operations yield signed int32 results every time.
        // If the shift is by exactly zero units, then negative numbers
        // become positive and overflow the signed-32 bit type. Since we
        // don't have an unsigned 32 bit type, this means they need to be
        // extended to floats.
        // https://developer.mozilla.org/en-US/docs/Web/JavaScript/Reference/Operators/Bitwise_Operators#Signed_32-bit_integers
        if ((reg2B == 0) & (reg1I < 0)) {
          reg1 = mvm_newNumber(vm, (MVM_FLOAT64)((uint32_t)reg1I));
          goto LBL_TAIL_PUSH_REG1;
        }
      #endif // MVM_PORT_INT32_OVERFLOW_CHECKS
      break;
    }
    MVM_CASE_CONTIGUOUS(VM_BIT_OP_SHL): {
      CODE_COVERAGE(95); // Hit
      reg1I = reg1I << reg2B;
      break;
    }
    MVM_CASE_CONTIGUOUS(VM_BIT_OP_OR): {
      CODE_COVERAGE(96); // Hit
      reg1I = reg1I | reg2I;
      break;
    }
    MVM_CASE_CONTIGUOUS(VM_BIT_OP_AND): {
      CODE_COVERAGE(97); // Hit
      reg1I = reg1I & reg2I;
      break;
    }
    MVM_CASE_CONTIGUOUS(VM_BIT_OP_XOR): {
      CODE_COVERAGE(98); // Hit
      reg1I = reg1I ^ reg2I;
      break;
    }
    MVM_CASE_CONTIGUOUS(VM_BIT_OP_NOT): {
      CODE_COVERAGE(99); // Hit
      reg1I = ~reg2I;
      break;
    }
  }

  CODE_COVERAGE(101); // Hit
  // Convert the result from a 32-bit integer
  reg1 = mvm_newInt32(vm, reg1I);
  goto LBL_TAIL_PUSH_REG1;
} // End of LBL_OP_BIT_OP

/* ------------------------------------------------------------------------- */
/*                             LBL_OP_EXTENDED_1                             */
/*   Expects:                                                                */
/*     reg1: vm_TeOpcodeEx1                                                  */
/* ------------------------------------------------------------------------- */

LBL_OP_EXTENDED_1: {
  CODE_COVERAGE(102); // Hit

  reg3 = reg1;

  if (reg3 >= VM_OP1_DIVIDER_1) {
    CODE_COVERAGE(103); // Hit
    reg2 = POP();
    reg1 = POP();
  } else {
    CODE_COVERAGE(104); // Hit
  }

  VM_ASSERT(vm, reg3 <= VM_OP1_END);
  MVM_SWITCH_CONTIGUOUS (reg3, VM_OP1_END - 1) {

/* ------------------------------------------------------------------------- */
/*                              VM_OP1_RETURN_x                              */
/*   Expects:                                                                */
/*     reg1: vm_TeOpcodeEx1                                                  */
/* ------------------------------------------------------------------------- */

    MVM_CASE_CONTIGUOUS (VM_OP1_RETURN):
    MVM_CASE_CONTIGUOUS (VM_OP1_RETURN_UNDEFINED): {
      CODE_COVERAGE(105); // Hit

      // reg2 is used for the result
      if (reg1 == VM_OP1_RETURN_UNDEFINED) {
        CODE_COVERAGE_UNTESTED(106); // Not hit
        reg2 = VM_VALUE_UNDEFINED;
      } else {
        CODE_COVERAGE(107); // Hit
        reg2 = POP();
      }

      // Pop variables
      pStackPointer = pFrameBase;

      // Save argCountAndFlags from this frame
      reg3 = reg->argCountAndFlags;

      if (reg->argCountAndFlags & AF_CALLED_FROM_EXTERNAL) {
        // If we're called from the host, then the normal caller activation
        // state is not on the stack for us to pop. Instead we put the result
        // (back) on the stack and exit to the caller.
        CODE_COVERAGE(110); // Hit
        // Pop arguments
        pStackPointer -= (uint8_t)reg3;
        // Push result
        PUSH(reg2);
        // End run loop so we can return to the host
        goto LBL_EXIT;
      } else {
        CODE_COVERAGE(111); // Hit
      }

      // Restore caller state
      lpProgramCounter = LongPtr_add(vm->lpBytecode, POP());
      reg->argCountAndFlags = POP();
      pFrameBase = getBottomOfStack(vm->stack) + POP();

      reg->scope = POP();

      // Pop arguments
      pStackPointer -= (uint8_t)reg3;

      // Pop function reference
      if (reg3 & AF_PUSHED_FUNCTION) {
        CODE_COVERAGE(108); // Hit
        (void)POP();
      } else {
        CODE_COVERAGE_UNTESTED(109); // Not hit
      }

      // Recompute the args register
      uint16_t* pArgs = pFrameBase;
      if (!(reg->argCountAndFlags & AF_CALLED_FROM_EXTERNAL)) {
        CODE_COVERAGE(608); // Hit
        // Jump over the 4 words of frame header registers
        pArgs -= 4;
      } else {
        CODE_COVERAGE(616); // Hit
      }
      pArgs -= (uint8_t)reg->argCountAndFlags;

      reg->pArgs = pArgs;

      // Push result
      PUSH(reg2);

      goto LBL_DO_NEXT_INSTRUCTION;
    }

/* ------------------------------------------------------------------------- */
/*                                 VM_OP1_CLOSURE_NEW                        */
/*   Expects:                                                                */
/*     reg3: vm_TeOpcodeEx1                                                  */
/* ------------------------------------------------------------------------- */

    MVM_CASE_CONTIGUOUS (VM_OP1_CLOSURE_NEW): {
      CODE_COVERAGE(599); // Hit

      TsClosure* pClosure = gc_allocateWithHeader(vm, sizeof (TsClosure), TC_REF_CLOSURE);
      pClosure->scope = reg->scope; // Capture the current scope
      pClosure->target = POP();

      reg1 = ShortPtr_encode(vm, pClosure);
      goto LBL_TAIL_PUSH_REG1;
    }

/* ------------------------------------------------------------------------- */
/*                          VM_OP1_RESERVED_CLASS_NEW                        */
/*   Expects:                                                                */
/*     Nothing                                                               */
/* ------------------------------------------------------------------------- */

    MVM_CASE_CONTIGUOUS (VM_OP1_RESERVED_CLASS_NEW): {
      CODE_COVERAGE_UNTESTED(347); // Not hit

      return VM_NOT_IMPLEMENTED(vm);
    }

/* ------------------------------------------------------------------------- */
/*                                 VM_OP1_SCOPE_PUSH                         */
/*   Expects:                                                                */
/*     Nothing                                                               */
/* ------------------------------------------------------------------------- */

    MVM_CASE_CONTIGUOUS (VM_OP1_SCOPE_PUSH): {
      CODE_COVERAGE(605); // Hit
      READ_PGM_1(reg1); // Scope variable count
      reg2 = (reg1 + 1) * 2; // Scope array size, including 1 slot for parent reference
      uint16_t* newScope = gc_allocateWithHeader(vm, reg2, TC_REF_FIXED_LENGTH_ARRAY);
      uint16_t* p = newScope;
      *p++ = reg->scope; // Reference to parent
      while (reg1--)
        *p++ = VM_VALUE_UNDEFINED; // Initial variable values
      // Add to the scope chain
      reg->scope = ShortPtr_encode(vm, newScope);
      goto LBL_DO_NEXT_INSTRUCTION;
    }

/* ------------------------------------------------------------------------- */
/*                              VM_OP1_LOAD_ARG_COUNT                        */
/*   Expects:                                                                */
/*     Nothing                                                               */
/* ------------------------------------------------------------------------- */

    MVM_CASE_CONTIGUOUS (VM_OP1_LOAD_ARG_COUNT): {
      CODE_COVERAGE_UNTESTED(607); // Not hit
      reg1 = reg->argCountAndFlags & 0xFF;
      goto LBL_TAIL_PUSH_REG1;
    }

/* ------------------------------------------------------------------------- */
/*                              VM_OP1_POP                                   */
/*   Expects:                                                                */
/*     Nothing                                                               */
/* ------------------------------------------------------------------------- */

    MVM_CASE_CONTIGUOUS (VM_OP1_POP): {
      CODE_COVERAGE(138); // Hit
      pStackPointer--;
      goto LBL_DO_NEXT_INSTRUCTION;
    }

/* ------------------------------------------------------------------------- */
/*                              VM_OP1_OBJECT_NEW                            */
/*   Expects:                                                                */
/*     (nothing)                                                             */
/* ------------------------------------------------------------------------- */

    MVM_CASE_CONTIGUOUS (VM_OP1_OBJECT_NEW): {
      CODE_COVERAGE(112); // Hit
      TsPropertyList* pObject = GC_ALLOCATE_TYPE(vm, TsPropertyList, TC_REF_PROPERTY_LIST);
      reg1 = ShortPtr_encode(vm, pObject);
      pObject->dpNext = VM_VALUE_NULL;
      pObject->dpProto = VM_VALUE_NULL;
      goto LBL_TAIL_PUSH_REG1;
    }

/* ------------------------------------------------------------------------- */
/*                               VM_OP1_LOGICAL_NOT                          */
/*   Expects:                                                                */
/*     (nothing)                                                             */
/* ------------------------------------------------------------------------- */

    MVM_CASE_CONTIGUOUS (VM_OP1_LOGICAL_NOT): {
      CODE_COVERAGE(113); // Hit
      reg2 = POP(); // value to negate
      reg1 = mvm_toBool(vm, reg2) ? VM_VALUE_FALSE : VM_VALUE_TRUE;
      goto LBL_TAIL_PUSH_REG1;
    }

/* ------------------------------------------------------------------------- */
/*                              VM_OP1_OBJECT_GET_1                          */
/*   Expects:                                                                */
/*     reg1: objectValue                                                     */
/*     reg2: propertyName                                                    */
/* ------------------------------------------------------------------------- */

    MVM_CASE_CONTIGUOUS (VM_OP1_OBJECT_GET_1): {
      CODE_COVERAGE(114); // Hit
      Value propValue;
      err = getProperty(vm, reg1, reg2, &propValue);
      reg1 = propValue;
      if (err != MVM_E_SUCCESS) goto LBL_EXIT;
      goto LBL_TAIL_PUSH_REG1;
    }

/* ------------------------------------------------------------------------- */
/*                                 VM_OP1_ADD                                */
/*   Expects:                                                                */
/*     reg1: left operand                                                    */
/*     reg2: right operand                                                   */
/* ------------------------------------------------------------------------- */

    MVM_CASE_CONTIGUOUS (VM_OP1_ADD): {
      CODE_COVERAGE(115); // Hit
      // Special case for adding unsigned 12 bit numbers, for example in most
      // loops. 12 bit unsigned addition does not require any overflow checks
      if (Value_isVirtualUInt12(reg1) && Value_isVirtualUInt12(reg2)) {
        CODE_COVERAGE(116); // Hit
        reg1 = reg1 + reg2 - VirtualInt14_encode(vm, 0);
        goto LBL_TAIL_PUSH_REG1;
      } else {
        CODE_COVERAGE(119); // Hit
      }
      if (vm_isString(vm, reg1) || vm_isString(vm, reg2)) {
        CODE_COVERAGE(120); // Hit
        reg1 = vm_convertToString(vm, reg1);
        reg2 = vm_convertToString(vm, reg2);
        reg1 = vm_concat(vm, reg1, reg2);
        goto LBL_TAIL_PUSH_REG1;
      } else {
        CODE_COVERAGE(121); // Hit
        // Interpret like any of the other numeric operations
        PUSH(reg1);
        reg1 = VM_NUM_OP_ADD_NUM;
        goto LBL_OP_NUM_OP;
      }
    }

/* ------------------------------------------------------------------------- */
/*                                 VM_OP1_EQUAL                              */
/*   Expects:                                                                */
/*     reg1: left operand                                                    */
/*     reg2: right operand                                                   */
/* ------------------------------------------------------------------------- */

    MVM_CASE_CONTIGUOUS (VM_OP1_EQUAL): {
      CODE_COVERAGE(122); // Hit
      if (mvm_equal(vm, reg1, reg2)) {
        CODE_COVERAGE(483); // Hit
        reg1 = VM_VALUE_TRUE;
      } else {
        CODE_COVERAGE(484); // Hit
        reg1 = VM_VALUE_FALSE;
      }
      goto LBL_TAIL_PUSH_REG1;
    }

/* ------------------------------------------------------------------------- */
/*                                 VM_OP1_NOT_EQUAL                          */
/*   Expects:                                                                */
/*     reg1: left operand                                                    */
/*     reg2: right operand                                                   */
/* ------------------------------------------------------------------------- */

    MVM_CASE_CONTIGUOUS (VM_OP1_NOT_EQUAL): {
      if(mvm_equal(vm, reg1, reg2)) {
        CODE_COVERAGE(123); // Hit
        reg1 = VM_VALUE_FALSE;
      } else {
        CODE_COVERAGE(485); // Hit
        reg1 = VM_VALUE_TRUE;
      }
      goto LBL_TAIL_PUSH_REG1;
    }

/* ------------------------------------------------------------------------- */
/*                                 VM_OP1_OBJECT_SET_1                       */
/*   Expects:                                                                */
/*     reg1: property name                                                   */
/*     reg2: value                                                           */
/* ------------------------------------------------------------------------- */

    MVM_CASE_CONTIGUOUS (VM_OP1_OBJECT_SET_1): {
      CODE_COVERAGE(124); // Hit
      reg3 = POP(); // object
      err = setProperty(vm, reg3, reg1, reg2);
      if (err != MVM_E_SUCCESS) {
        CODE_COVERAGE_UNTESTED(265); // Not hit
        goto LBL_EXIT;
      } else {
        CODE_COVERAGE(322); // Hit
      }
      goto LBL_DO_NEXT_INSTRUCTION;
    }

  } // End of VM_OP_EXTENDED_1 switch

  // All cases should jump to whatever tail they intend. Nothing should get here
  VM_ASSERT_UNREACHABLE(vm);

} // End of LBL_OP_EXTENDED_1

/* ------------------------------------------------------------------------- */
/*                              VM_OP_NUM_OP                                 */
/*   Expects:                                                                */
/*     reg1: vm_TeNumberOp                                                   */
/*     reg2: first popped operand                                            */
/* ------------------------------------------------------------------------- */
LBL_OP_NUM_OP: {
  CODE_COVERAGE(25); // Hit

  int32_t reg1I = 0;
  int32_t reg2I = 0;

  reg3 = reg1;

  // If it's a binary operator, then we pop a second operand
  if (reg3 < VM_NUM_OP_DIVIDER) {
    CODE_COVERAGE(440); // Hit
    reg1 = POP();

    if (toInt32Internal(vm, reg1, &reg1I) != MVM_E_SUCCESS) {
      CODE_COVERAGE(444); // Hit
      #if MVM_SUPPORT_FLOAT
      goto LBL_NUM_OP_FLOAT64;
      #endif // MVM_SUPPORT_FLOAT
    } else {
      CODE_COVERAGE(445); // Hit
    }
  } else {
    CODE_COVERAGE(441); // Hit
    reg1 = 0;
  }

  // Convert second operand to a int32 (or the only operand if it's a unary op)
  if (toInt32Internal(vm, reg2, &reg2I) != MVM_E_SUCCESS) {
    CODE_COVERAGE(442); // Hit
    // If we failed to convert to int32, then we need to process the operation as a float
    #if MVM_SUPPORT_FLOAT
    goto LBL_NUM_OP_FLOAT64;
    #endif // MVM_SUPPORT_FLOAT
  } else {
    CODE_COVERAGE(443); // Hit
  }

  VM_ASSERT(vm, reg3 < VM_NUM_OP_END);
  MVM_SWITCH_CONTIGUOUS (reg3, (VM_NUM_OP_END - 1)) {
    MVM_CASE_CONTIGUOUS(VM_NUM_OP_LESS_THAN): {
      CODE_COVERAGE(78); // Hit
      reg1 = reg1I < reg2I;
      goto LBL_TAIL_PUSH_REG1_BOOL;
    }
    MVM_CASE_CONTIGUOUS(VM_NUM_OP_GREATER_THAN): {
      CODE_COVERAGE(79); // Hit
      reg1 = reg1I > reg2I;
      goto LBL_TAIL_PUSH_REG1_BOOL;
    }
    MVM_CASE_CONTIGUOUS(VM_NUM_OP_LESS_EQUAL): {
      CODE_COVERAGE(80); // Hit
      reg1 = reg1I <= reg2I;
      goto LBL_TAIL_PUSH_REG1_BOOL;
    }
    MVM_CASE_CONTIGUOUS(VM_NUM_OP_GREATER_EQUAL): {
      CODE_COVERAGE(81); // Hit
      reg1 = reg1I >= reg2I;
      goto LBL_TAIL_PUSH_REG1_BOOL;
    }
    MVM_CASE_CONTIGUOUS(VM_NUM_OP_ADD_NUM): {
      CODE_COVERAGE(82); // Hit
      #if MVM_SUPPORT_FLOAT && MVM_PORT_INT32_OVERFLOW_CHECKS
        #if __has_builtin(__builtin_add_overflow)
          if (__builtin_add_overflow(reg1I, reg2I, &reg1I)) {
            goto LBL_NUM_OP_FLOAT64;
          }
        #else // No builtin overflow
          int32_t result = reg1I + reg2I;
          // Check overflow https://blog.regehr.org/archives/1139
          if (((reg1I ^ result) & (reg2I ^ result)) < 0) goto LBL_NUM_OP_FLOAT64;
          reg1I = result;
        #endif // No builtin overflow
      #else // No overflow checks
        reg1I = reg1I + reg2I;
      #endif
      break;
    }
    MVM_CASE_CONTIGUOUS(VM_NUM_OP_SUBTRACT): {
      CODE_COVERAGE(83); // Hit
      #if MVM_SUPPORT_FLOAT && MVM_PORT_INT32_OVERFLOW_CHECKS
        #if __has_builtin(__builtin_sub_overflow)
          if (__builtin_sub_overflow(reg1I, reg2I, &reg1I)) {
            goto LBL_NUM_OP_FLOAT64;
          }
        #else // No builtin overflow
          reg2I = -reg2I;
          int32_t result = reg1I + reg2I;
          // Check overflow https://blog.regehr.org/archives/1139
          if (((reg1I ^ result) & (reg2I ^ result)) < 0) goto LBL_NUM_OP_FLOAT64;
          reg1I = result;
        #endif // No builtin overflow
      #else // No overflow checks
        reg1I = reg1I - reg2I;
      #endif
      break;
    }
    MVM_CASE_CONTIGUOUS(VM_NUM_OP_MULTIPLY): {
      CODE_COVERAGE(84); // Hit
      #if MVM_SUPPORT_FLOAT && MVM_PORT_INT32_OVERFLOW_CHECKS
        #if __has_builtin(__builtin_mul_overflow)
          if (__builtin_mul_overflow(reg1I, reg2I, &reg1I)) {
            goto LBL_NUM_OP_FLOAT64;
          }
        #else // No builtin overflow
          // There isn't really an efficient way to determine multiplied
          // overflow on embedded devices without accessing the hardware
          // status registers. The fast shortcut here is to just assume that
          // anything more than 14-bit multiplication could overflow a 32-bit
          // integer.
          if (Value_isVirtualInt14(reg1) && Value_isVirtualInt14(reg2)) {
            reg1I = reg1I * reg2I;
          } else {
            goto LBL_NUM_OP_FLOAT64;
          }
        #endif // No builtin overflow
      #else // No overflow checks
        reg1I = reg1I * reg2I;
      #endif
      break;
    }
    MVM_CASE_CONTIGUOUS(VM_NUM_OP_DIVIDE): {
      CODE_COVERAGE(85); // Hit
      #if MVM_SUPPORT_FLOAT
        // With division, we leave it up to the user to write code that
        // performs integer division instead of floating point division, so
        // this instruction is always the case where they're doing floating
        // point division.
        goto LBL_NUM_OP_FLOAT64;
      #else // !MVM_SUPPORT_FLOAT
        err = MVM_E_OPERATION_REQUIRES_FLOAT_SUPPORT;
        goto LBL_EXIT;
      #endif
    }
    MVM_CASE_CONTIGUOUS(VM_NUM_OP_DIVIDE_AND_TRUNC): {
      CODE_COVERAGE(86); // Hit
      if (reg2I == 0) {
        reg1I = 0;
        break;
      }
      reg1I = reg1I / reg2I;
      break;
    }
    MVM_CASE_CONTIGUOUS(VM_NUM_OP_REMAINDER): {
      CODE_COVERAGE(87); // Hit
      if (reg2I == 0) {
        CODE_COVERAGE(26); // Hit
        reg1 = VM_VALUE_NAN;
        goto LBL_TAIL_PUSH_REG1;
      }
      CODE_COVERAGE(90); // Hit
      reg1I = reg1I % reg2I;
      break;
    }
    MVM_CASE_CONTIGUOUS(VM_NUM_OP_POWER): {
      CODE_COVERAGE(88); // Hit
      #if MVM_SUPPORT_FLOAT
        // Maybe in future we can we implement an integer version.
        goto LBL_NUM_OP_FLOAT64;
      #else // !MVM_SUPPORT_FLOAT
        err = MVM_E_OPERATION_REQUIRES_FLOAT_SUPPORT;
        goto LBL_EXIT;
      #endif
    }
    MVM_CASE_CONTIGUOUS(VM_NUM_OP_NEGATE): {
      CODE_COVERAGE(89); // Hit
      #if MVM_SUPPORT_FLOAT && MVM_PORT_INT32_OVERFLOW_CHECKS
        // Note: Zero negates to negative zero, which is not representable as an int32
        if ((reg2I == INT32_MIN) || (reg2I == 0)) goto LBL_NUM_OP_FLOAT64;
      #endif
        reg1I = -reg2I;
      break;
    }
    MVM_CASE_CONTIGUOUS(VM_NUM_OP_UNARY_PLUS): {
      reg1I = reg2I;
      break;
    }
  } // End of switch vm_TeNumberOp for int32

  // Convert the result from a 32-bit integer
  reg1 = mvm_newInt32(vm, reg1I);
  goto LBL_TAIL_PUSH_REG1;
} // End of case LBL_OP_NUM_OP

/* ------------------------------------------------------------------------- */
/*                             LBL_OP_EXTENDED_2                             */
/*   Expects:                                                                */
/*     reg1: vm_TeOpcodeEx2                                                  */
/* ------------------------------------------------------------------------- */

LBL_OP_EXTENDED_2: {
  CODE_COVERAGE(127); // Hit
  reg3 = reg1;

  // All the ex-2 instructions have an 8-bit parameter. This is stored in
  // reg1 for consistency with 4-bit and 16-bit literal modes
  READ_PGM_1(reg1);

  // Some operations pop an operand off the stack. This goes into reg2
  if (reg3 < VM_OP2_DIVIDER_1) {
    CODE_COVERAGE(128); // Hit
    reg2 = POP();
  } else {
    CODE_COVERAGE(129); // Hit
  }

  VM_ASSERT(vm, reg3 < VM_OP2_END);
  MVM_SWITCH_CONTIGUOUS (reg3, (VM_OP2_END - 1)) {

/* ------------------------------------------------------------------------- */
/*                             VM_OP2_BRANCH_1                               */
/*   Expects:                                                                */
/*     reg1: signed 8-bit offset to branch to, encoded in 16-bit unsigned    */
/*     reg2: condition to branch on                                          */
/* ------------------------------------------------------------------------- */

    MVM_CASE_CONTIGUOUS (VM_OP2_BRANCH_1): {
      CODE_COVERAGE(130); // Hit
      SIGN_EXTEND_REG_1();
      goto LBL_BRANCH_COMMON;
    }

/* ------------------------------------------------------------------------- */
/*                             VM_OP2_STORE_ARG                              */
/*   Expects:                                                                */
/*     reg1: unsigned index of argument in which to store                    */
/*     reg2: value to store                                                  */
/* ------------------------------------------------------------------------- */

    MVM_CASE_CONTIGUOUS (VM_OP2_STORE_ARG): {
      CODE_COVERAGE_UNTESTED(131); // Not hit
      #if MVM_DONT_TRUST_BYTECODE
        // The ability to write to argument slots is intended as an optimization
        // feature to elide the parameter variable slots and instead use the
        // argument slots directly. But this only works if the optimizer can
        // prove that unprovided parameters are never written to (or that all
        // parameters are satisfied by arguments). If you don't trust the
        // optimizer, it's possible the callee attempts to write to the
        // caller-provided argument slots that don't exist.
        if (reg1 >= (uint8_t)reg->argCountAndFlags) {
          err = MVM_E_INVALID_BYTECODE;
          goto LBL_EXIT;
        }
      #endif
      reg->pArgs[reg1] = reg2;
      goto LBL_DO_NEXT_INSTRUCTION;
    }

/* ------------------------------------------------------------------------- */
/*                             VM_OP2_STORE_SCOPED_2                         */
/*   Expects:                                                                */
/*     reg1: unsigned index of global in which to store                      */
/*     reg2: value to store                                                  */
/* ------------------------------------------------------------------------- */

    MVM_CASE_CONTIGUOUS (VM_OP2_STORE_SCOPED_2): {
      CODE_COVERAGE_UNTESTED(132); // Not hit
      goto LBL_OP_STORE_SCOPED;
    }

/* ------------------------------------------------------------------------- */
/*                             VM_OP2_STORE_VAR_2                            */
/*   Expects:                                                                */
/*     reg1: unsigned index of variable in which to store, relative to SP    */
/*     reg2: value to store                                                  */
/* ------------------------------------------------------------------------- */

    MVM_CASE_CONTIGUOUS (VM_OP2_STORE_VAR_2): {
      CODE_COVERAGE_UNTESTED(133); // Not hit
      goto LBL_OP_STORE_VAR;
    }

/* ------------------------------------------------------------------------- */
/*                             VM_OP2_JUMP_1                                 */
/*   Expects:                                                                */
/*     reg1: signed 8-bit offset to branch to, encoded in 16-bit unsigned    */
/* ------------------------------------------------------------------------- */

    MVM_CASE_CONTIGUOUS (VM_OP2_JUMP_1): {
      CODE_COVERAGE(136); // Hit
      SIGN_EXTEND_REG_1();
      goto LBL_JUMP_COMMON;
    }

/* ------------------------------------------------------------------------- */
/*                             VM_OP2_CALL_HOST                              */
/*   Expects:                                                                */
/*     reg1: arg count                                                       */
/* ------------------------------------------------------------------------- */

    MVM_CASE_CONTIGUOUS (VM_OP2_CALL_HOST): {
      CODE_COVERAGE_UNTESTED(137); // Not hit
      // Put function index into reg2
      READ_PGM_1(reg2);
      // Note: reg1 is the argCount and also argCountAndFlags, because the flags
      // are all zero in this case. In particular, the target is specified as an
      // instruction literal, so `AF_PUSHED_FUNCTION` is false.
      goto LBL_CALL_HOST_COMMON;
    }

/* ------------------------------------------------------------------------- */
/*                             VM_OP2_CALL_3                                */
/*   Expects:                                                                */
/*     reg1: arg count                                                       */
/* ------------------------------------------------------------------------- */

    MVM_CASE_CONTIGUOUS (VM_OP2_CALL_3): {
      CODE_COVERAGE(142); // Hit

      reg1 /* argCountAndFlags */ |= AF_PUSHED_FUNCTION;
      reg2 /* target */ = pStackPointer[-(int16_t)(uint8_t)reg1 - 1]; // The function was pushed before the arguments
      reg3 /* scope */ = VM_VALUE_UNDEFINED;

      while (true) {
        TeTypeCode tc = deepTypeOf(vm, reg2 /* target */);
        if (tc == TC_REF_FUNCTION) {
          CODE_COVERAGE(141); // Hit
          // The following trick of assuming the function offset is just
          // `target >>= 1` is only true if the function is in ROM.
          VM_ASSERT(vm, DynamicPtr_isRomPtr(vm, reg2 /* target */));
          reg2 >>= 1;
          goto LBL_CALL_BYTECODE_FUNC;
        } else if (tc == TC_REF_HOST_FUNC) {
          CODE_COVERAGE(143); // Hit
          LongPtr lpHostFunc = DynamicPtr_decode_long(vm, reg2 /* target */);
          reg2 = READ_FIELD_2(lpHostFunc, TsHostFunc, indexInImportTable);
          goto LBL_CALL_HOST_COMMON;
        } else if (tc == TC_REF_CLOSURE) {
          CODE_COVERAGE(598); // Hit
          LongPtr lpClosure = DynamicPtr_decode_long(vm, reg2 /* target */);
          reg2 /* target */ = READ_FIELD_2(lpClosure, TsClosure, target);

          // Scope
          reg3 /* scope */ = READ_FIELD_2(lpClosure, TsClosure, scope);

          // Redirect the call to closure target
          continue;
        } else {
          CODE_COVERAGE_UNTESTED(264); // Not hit
          // Other value types are not callable
          err = MVM_E_TYPE_ERROR_TARGET_IS_NOT_CALLABLE;
          goto LBL_EXIT;
        }
      }
    }


/* ------------------------------------------------------------------------- */
/*                             VM_OP2_CALL_6                              */
/*   Expects:                                                                */
/*     reg1: index into shortcall table                                      */
/* ------------------------------------------------------------------------- */

    MVM_CASE_CONTIGUOUS (VM_OP2_CALL_6): {
      CODE_COVERAGE_UNTESTED(145); // Not hit
      goto LBL_OP_CALL_1;
    }

/* ------------------------------------------------------------------------- */
/*                             VM_OP2_LOAD_SCOPED_2                          */
/*   Expects:                                                                */
/*     reg1: unsigned closure scoped variable index                          */
/* ------------------------------------------------------------------------- */

    MVM_CASE_CONTIGUOUS (VM_OP2_LOAD_SCOPED_2): {
      CODE_COVERAGE_UNTESTED(146); // Not hit
      goto LBL_OP_LOAD_SCOPED;
    }

/* ------------------------------------------------------------------------- */
/*                              VM_OP2_LOAD_VAR_2                           */
/*   Expects:                                                                */
/*     reg1: unsigned variable index relative to stack pointer               */
/* ------------------------------------------------------------------------- */

    MVM_CASE_CONTIGUOUS (VM_OP2_LOAD_VAR_2): {
      CODE_COVERAGE_UNTESTED(147); // Not hit
      goto LBL_OP_LOAD_VAR;
    }

/* ------------------------------------------------------------------------- */
/*                              VM_OP2_LOAD_ARG_2                           */
/*   Expects:                                                                */
/*     reg1: unsigned variable index relative to stack pointer               */
/* ------------------------------------------------------------------------- */

    MVM_CASE_CONTIGUOUS (VM_OP2_LOAD_ARG_2): {
      CODE_COVERAGE_UNTESTED(148); // Not hit
      VM_NOT_IMPLEMENTED(vm);
      goto LBL_DO_NEXT_INSTRUCTION;
    }

/* ------------------------------------------------------------------------- */
/*                              VM_OP2_RETURN_ERROR                         */
/*   Expects:                                                                */
/*     reg1: mvm_TeError                                                     */
/* ------------------------------------------------------------------------- */

    MVM_CASE_CONTIGUOUS (VM_OP2_RETURN_ERROR): {
      CODE_COVERAGE_ERROR_PATH(149); // Not hit
      err = (TeError)reg1;
      goto LBL_EXIT;
    }

/* ------------------------------------------------------------------------- */
/*                              VM_OP2_ARRAY_NEW                             */
/*   reg1: Array capacity                                                    */
/* ------------------------------------------------------------------------- */

    MVM_CASE_CONTIGUOUS (VM_OP2_ARRAY_NEW): {
      CODE_COVERAGE(100); // Hit

      // Allocation size excluding header
      uint16_t capacity = reg1;

      TABLE_COVERAGE(capacity ? 1 : 0, 2, 371); // Hit 2/2
      TsArray* arr = GC_ALLOCATE_TYPE(vm, TsArray, TC_REF_ARRAY);
      reg1 = ShortPtr_encode(vm, arr);

      arr->viLength = VirtualInt14_encode(vm, 0);
      arr->dpData = VM_VALUE_NULL;

      if (capacity) {
        uint16_t* pData = gc_allocateWithHeader(vm, capacity * 2, TC_REF_FIXED_LENGTH_ARRAY);
        arr->dpData = ShortPtr_encode(vm, pData);
        uint16_t* p = pData;
        uint16_t n = capacity;
        while (n--)
          *p++ = VM_VALUE_DELETED;
      }

      goto LBL_TAIL_PUSH_REG1;
    }

/* ------------------------------------------------------------------------- */
/*                               VM_OP1_FIXED_ARRAY_NEW_2                    */
/*   Expects:                                                                */
/*     reg1: Fixed-array length (8-bit)                                      */
/* ------------------------------------------------------------------------- */

    MVM_CASE_CONTIGUOUS (VM_OP2_FIXED_ARRAY_NEW_2): {
      CODE_COVERAGE_UNTESTED(135); // Not hit
      goto LBL_FIXED_ARRAY_NEW;
    }

  } // End of vm_TeOpcodeEx2 switch

  // All cases should jump to whatever tail they intend. Nothing should get here
  VM_ASSERT_UNREACHABLE(vm);

} // End of LBL_OP_EXTENDED_2


/* ------------------------------------------------------------------------- */
/*                             LBL_FIXED_ARRAY_NEW                           */
/*   Expects:                                                                */
/*     reg1: length of fixed-array to create                                 */
/* ------------------------------------------------------------------------- */

LBL_FIXED_ARRAY_NEW: {
  uint16_t* arr = gc_allocateWithHeader(vm, reg1 * 2, TC_REF_FIXED_LENGTH_ARRAY);
  uint16_t* p = arr;
  // Note: when reading a DELETED value from the array, it will read as
  // `undefined`. When fixed-length arrays are used to hold closure values, the
  // `DELETED` value can be used to represent the TDZ.
  while (reg1--)
    *p++ = VM_VALUE_DELETED;
  reg1 = ShortPtr_encode(vm, arr);
  goto LBL_TAIL_PUSH_REG1;
}

/* ------------------------------------------------------------------------- */
/*                             LBL_OP_EXTENDED_3                             */
/*   Expects:                                                                */
/*     reg1: vm_TeOpcodeEx3                                                  */
/* ------------------------------------------------------------------------- */

LBL_OP_EXTENDED_3: {
  CODE_COVERAGE(150); // Hit
  reg3 = reg1;

  // Most Ex-3 instructions have a 16-bit parameter
  if (reg3 >= VM_OP3_DIVIDER_1) {
    CODE_COVERAGE(603); // Hit
    READ_PGM_2(reg1);
  } else {
    CODE_COVERAGE(606); // Hit
  }

  if (reg3 >= VM_OP3_DIVIDER_2) {
    CODE_COVERAGE(151); // Hit
    reg2 = POP();
  } else {
    CODE_COVERAGE(152); // Hit
  }

  VM_ASSERT(vm, reg3 < VM_OP3_END);
  MVM_SWITCH_CONTIGUOUS (reg3, (VM_OP3_END - 1)) {

/* ------------------------------------------------------------------------- */
/*                             VM_OP3_POP_N                                  */
/*   Expects:                                                                */
/*     Nothing                                                               */
/* ------------------------------------------------------------------------- */

    MVM_CASE_CONTIGUOUS (VM_OP3_POP_N): {
      CODE_COVERAGE(602); // Hit
      READ_PGM_1(reg1);
      while (reg1--)
        (void)POP();
      goto LBL_DO_NEXT_INSTRUCTION;
    }

/* ------------------------------------------------------------------------- */
/*                             VM_OP3_JUMP_2                                 */
/*   Expects:                                                                */
/*     reg1: signed offset                                                   */
/* ------------------------------------------------------------------------- */

    MVM_CASE_CONTIGUOUS (VM_OP3_JUMP_2): {
      CODE_COVERAGE(153); // Hit
      goto LBL_JUMP_COMMON;
    }

/* ------------------------------------------------------------------------- */
/*                             VM_OP3_LOAD_LITERAL                           */
/*   Expects:                                                                */
/*     reg1: literal value                                                   */
/* ------------------------------------------------------------------------- */

    MVM_CASE_CONTIGUOUS (VM_OP3_LOAD_LITERAL): {
      CODE_COVERAGE(154); // Hit
      goto LBL_TAIL_PUSH_REG1;
    }

/* ------------------------------------------------------------------------- */
/*                             VM_OP3_LOAD_GLOBAL_3                          */
/*   Expects:                                                                */
/*     reg1: global variable index                                           */
/* ------------------------------------------------------------------------- */

    MVM_CASE_CONTIGUOUS (VM_OP3_LOAD_GLOBAL_3): {
      CODE_COVERAGE(155); // Hit
      reg1 = globals[reg1];
      goto LBL_TAIL_PUSH_REG1;
    }

/* ------------------------------------------------------------------------- */
/*                             VM_OP3_LOAD_SCOPED_3                          */
/*   Expects:                                                                */
/*     reg1: scoped variable index                                           */
/* ------------------------------------------------------------------------- */

    MVM_CASE_CONTIGUOUS (VM_OP3_LOAD_SCOPED_3): {
      CODE_COVERAGE_UNTESTED(600); // Not hit
      goto LBL_OP_LOAD_SCOPED;
    }

/* ------------------------------------------------------------------------- */
/*                             VM_OP3_BRANCH_2                               */
/*   Expects:                                                                */
/*     reg1: signed offset                                                   */
/*     reg2: condition                                                       */
/* ------------------------------------------------------------------------- */

    MVM_CASE_CONTIGUOUS (VM_OP3_BRANCH_2): {
      CODE_COVERAGE(156); // Hit
      goto LBL_BRANCH_COMMON;
    }

/* ------------------------------------------------------------------------- */
/*                             VM_OP3_STORE_GLOBAL_3                         */
/*   Expects:                                                                */
/*     reg1: global variable index                                           */
/*     reg2: value to store                                                  */
/* ------------------------------------------------------------------------- */

    MVM_CASE_CONTIGUOUS (VM_OP3_STORE_GLOBAL_3): {
      CODE_COVERAGE(157); // Hit
      globals[reg1] = reg2;
      goto LBL_DO_NEXT_INSTRUCTION;
    }

/* ------------------------------------------------------------------------- */
/*                             VM_OP3_STORE_SCOPED_3                         */
/*   Expects:                                                                */
/*     reg1: scoped variable index                                           */
/*     reg2: value to store                                                  */
/* ------------------------------------------------------------------------- */

    MVM_CASE_CONTIGUOUS (VM_OP3_STORE_SCOPED_3): {
      CODE_COVERAGE_UNTESTED(601); // Not hit
      goto LBL_OP_STORE_SCOPED;
    }

/* ------------------------------------------------------------------------- */
/*                             VM_OP3_OBJECT_GET_2                           */
/*   Expects:                                                                */
/*     reg1: property key value                                              */
/*     reg2: object value                                                    */
/* ------------------------------------------------------------------------- */

    MVM_CASE_CONTIGUOUS (VM_OP3_OBJECT_GET_2): {
      CODE_COVERAGE_UNTESTED(158); // Not hit
      VM_NOT_IMPLEMENTED(vm);
      goto LBL_DO_NEXT_INSTRUCTION;
    }

/* ------------------------------------------------------------------------- */
/*                             VM_OP3_OBJECT_SET_2                           */
/*   Expects:                                                                */
/*     reg1: property key value                                              */
/*     reg2: value                                                           */
/* ------------------------------------------------------------------------- */

    MVM_CASE_CONTIGUOUS (VM_OP3_OBJECT_SET_2): {
      CODE_COVERAGE_UNTESTED(159); // Not hit
      VM_NOT_IMPLEMENTED(vm);
      goto LBL_DO_NEXT_INSTRUCTION;
    }

  } // End of vm_TeOpcodeEx3 switch
  // All cases should jump to whatever tail they intend. Nothing should get here
  VM_ASSERT_UNREACHABLE(vm);
} // End of LBL_OP_EXTENDED_3

/* ------------------------------------------------------------------------- */
/*                             LBL_BRANCH_COMMON                             */
/*   Expects:                                                                */
/*     reg1: signed 16-bit amount to jump by if the condition is truthy      */
/*     reg2: condition to branch on                                          */
/* ------------------------------------------------------------------------- */
LBL_BRANCH_COMMON: {
  CODE_COVERAGE(160); // Hit
  if (mvm_toBool(vm, reg2)) {
    lpProgramCounter = LongPtr_add(lpProgramCounter, (int16_t)reg1);
  }
  goto LBL_DO_NEXT_INSTRUCTION;
}

/* ------------------------------------------------------------------------- */
/*                             LBL_JUMP_COMMON                               */
/*   Expects:                                                                */
/*     reg1: signed 16-bit amount to jump by                                 */
/* ------------------------------------------------------------------------- */
LBL_JUMP_COMMON: {
  CODE_COVERAGE(161); // Hit
  lpProgramCounter = LongPtr_add(lpProgramCounter, (int16_t)reg1);
  goto LBL_DO_NEXT_INSTRUCTION;
}

/* ------------------------------------------------------------------------- */
/*                          LBL_CALL_HOST_COMMON                             */
/*   Expects:                                                                */
/*     reg1: argCountAndFlags                                                */
/*     reg2: index in import table                                           */
/* ------------------------------------------------------------------------- */
LBL_CALL_HOST_COMMON: {
  CODE_COVERAGE(162); // Hit

  uint8_t argCount = (uint8_t)reg1;

  // Note: the interface with the host doesn't include the `this` pointer as the
  // first argument, so `args` points to the *next* argument.
  argCount--;
  Value* args = pStackPointer - argCount;

  /*
  Note: Microvium is reentrant, meaning that the host function can in turn call
  back into the VM. I opted to have `vm_setupCallFromExternal` not persist any
  state, because most of the time, it's dealing with just a fresh register bank.
  Instead, I've decided that any trashable state for the current activation is
  saved when we *leave* the VM when calling the host.

  Some of the state of the current activation is already "safe" in the sense
  that it's been cached to C variables (see `CACHE_REGISTERS`). It's only the
  ones accessed directly from the shared VM state (`vm->stack->reg`) that need
  to be saved.

  */

  // Save the caller state
  /* pFrameBase is already safe */
  /* pStackPointer is already safe */
  /* lpProgramCounter is already safe */;
  PUSH(reg->argCountAndFlags);
  PUSH(reg->scope);

  #if (MVM_SAFE_MODE)
  // Since the host could trash these registers (indirectly, through
  // reentrancy), I'm going to zero them out to help catch bugs during testing.
  memset(reg, 0, sizeof *reg);
  #endif

  VM_ASSERT(vm, reg2 < vm_getResolvedImportCount(vm));
  mvm_TfHostFunction hostFunction = vm_getResolvedImports(vm)[reg2];
  Value result = VM_VALUE_UNDEFINED;

  sanitizeArgs(vm, args, argCount);

  LongPtr lpImportTable = getBytecodeSection(vm, BCS_IMPORT_TABLE, NULL);
  LongPtr lpImportTableEntry = LongPtr_add(lpImportTable, reg2 * sizeof (vm_TsImportTableEntry));
  mvm_HostFunctionID hostFunctionID = LongPtr_read2_aligned(lpImportTableEntry);

  // Note: I'm not calling `FLUSH_REGISTER_CACHE` here, even though control is
  // leaving the `run` function. One reason is that control is _also_ leaving
  // the current function activation, and the local registers states have no use
  // to the callee. The other reason is that it's "safer" and cheaper to keep
  // the activation state local, rather than flushing it to the shared space
  // `vm->stack->reg` where it could be trashed indirectly by the callee (see
  // the earlier comment in this block).
  //
  // The only the exception to this is the stack pointer, which is obviously
  // shared between the caller and callee
  reg->pStackPointer = pStackPointer;
  reg->pFrameBase = pStackPointer; // New frame base for context of the call
  err = hostFunction(vm, hostFunctionID, &result, args, argCount);
  if (err != MVM_E_SUCCESS) goto LBL_EXIT;
  pStackPointer = reg->pStackPointer;

  // Restore caller state
  reg->scope = POP();
  reg->argCountAndFlags = POP();

  // Pop arguments
  pStackPointer -= (uint8_t)reg1;

  // Pop function pointer
  if (reg1 & AF_PUSHED_FUNCTION) {
    CODE_COVERAGE(611); // Hit
    (void)POP();
  } else {
    CODE_COVERAGE_UNTESTED(612); // Not hit
  }

  // Recompute the args register
  uint16_t* pArgs = pFrameBase - (uint8_t)reg->argCountAndFlags;
  if (!(reg->argCountAndFlags & AF_CALLED_FROM_EXTERNAL)) {
    CODE_COVERAGE(615); // Hit
    // Jump over the 4 words of frame header registers
    pArgs -= 4;
  } else {
    CODE_COVERAGE(617); // Hit
  }
  reg->pArgs = pArgs;

  PUSH(result);
  goto LBL_DO_NEXT_INSTRUCTION;
} // End of LBL_CALL_HOST_COMMON

/* ------------------------------------------------------------------------- */
/*                         LBL_CALL_BYTECODE_FUNC                            */
/*                                                                           */
/*   Calls a bytecode function                                               */
/*                                                                           */
/*   Expects:                                                                */
/*     reg1: new argCountAndFlags                                            */
/*     reg2: offset of target function in bytecode                           */
/*     reg3: scope, if reg1 & AF_SCOPE, else unused                          */
/* ------------------------------------------------------------------------- */
LBL_CALL_BYTECODE_FUNC: {
  CODE_COVERAGE(163); // Hit

  LongPtr lpBytecode = vm->lpBytecode;
  uint16_t programCounterToReturnTo = (uint16_t)LongPtr_sub(lpProgramCounter, lpBytecode);
  lpProgramCounter = LongPtr_add(lpBytecode, reg2);

  uint8_t maxStackDepth;
  READ_PGM_1(maxStackDepth);
  uint16_t* maxRequiredStack = pStackPointer + ((intptr_t)maxStackDepth + VM_MAX_FRAME_SAVE_SIZE_WORDS);
  if (maxRequiredStack > getTopOfStackSpace(vm->stack)) {
    // It would be reasonably easy to allocate more stack here in future
    err = MVM_E_STACK_OVERFLOW;
    goto LBL_EXIT;
  }

  // Stack high-water mark
  uint16_t maxStackHeightBytes = (uint8_t*)maxRequiredStack - (uint8_t*)getBottomOfStack(vm->stack);
  if (maxStackHeightBytes > vm->stackHighWaterMark)
    vm->stackHighWaterMark = maxStackHeightBytes;

  uint16_t* newPArgs = pStackPointer - (uint8_t)reg1;

  // Save caller state
  vm_TeActivationFlags flags = (vm_TeActivationFlags)reg->argCountAndFlags;
  PUSH(reg->scope);
  PUSH((uint16_t)(pFrameBase - getBottomOfStack(vm->stack)));
  PUSH(reg->argCountAndFlags);
  PUSH(programCounterToReturnTo);

  // Set up new frame
  pFrameBase = pStackPointer;
  reg->argCountAndFlags = reg1;
  reg->scope = reg3;
  reg->pArgs = newPArgs;

  goto LBL_DO_NEXT_INSTRUCTION;
} // End of LBL_CALL_BYTECODE_FUNC

/* ------------------------------------------------------------------------- */
/*                             LBL_NUM_OP_FLOAT64                            */
/*   Expects:                                                                */
/*     reg1: left operand (second pop), or zero for unary ops                */
/*     reg2: right operand (first pop), or single operand for unary ops      */
/*     reg3: vm_TeNumberOp                                                   */
/* ------------------------------------------------------------------------- */
#if MVM_SUPPORT_FLOAT
LBL_NUM_OP_FLOAT64: {
  CODE_COVERAGE_UNIMPLEMENTED(447); // Hit

  MVM_FLOAT64 reg1F;
  if (reg1) reg1F = mvm_toFloat64(vm, reg1);
  MVM_FLOAT64 reg2F = mvm_toFloat64(vm, reg2);

  VM_ASSERT(vm, reg3 < VM_NUM_OP_END);
  MVM_SWITCH_CONTIGUOUS (reg3, (VM_NUM_OP_END - 1)) {
    MVM_CASE_CONTIGUOUS(VM_NUM_OP_LESS_THAN): {
      CODE_COVERAGE(449); // Hit
      reg1 = reg1F < reg2F;
      goto LBL_TAIL_PUSH_REG1_BOOL;
    }
    MVM_CASE_CONTIGUOUS(VM_NUM_OP_GREATER_THAN): {
      CODE_COVERAGE(450); // Hit
      reg1 = reg1F > reg2F;
      goto LBL_TAIL_PUSH_REG1_BOOL;
    }
    MVM_CASE_CONTIGUOUS(VM_NUM_OP_LESS_EQUAL): {
      CODE_COVERAGE(451); // Hit
      reg1 = reg1F <= reg2F;
      goto LBL_TAIL_PUSH_REG1_BOOL;
    }
    MVM_CASE_CONTIGUOUS(VM_NUM_OP_GREATER_EQUAL): {
      CODE_COVERAGE(452); // Hit
      reg1 = reg1F >= reg2F;
      goto LBL_TAIL_PUSH_REG1_BOOL;
    }
    MVM_CASE_CONTIGUOUS(VM_NUM_OP_ADD_NUM): {
      CODE_COVERAGE(453); // Hit
      reg1F = reg1F + reg2F;
      break;
    }
    MVM_CASE_CONTIGUOUS(VM_NUM_OP_SUBTRACT): {
      CODE_COVERAGE(454); // Hit
      reg1F = reg1F - reg2F;
      break;
    }
    MVM_CASE_CONTIGUOUS(VM_NUM_OP_MULTIPLY): {
      CODE_COVERAGE(455); // Hit
      reg1F = reg1F * reg2F;
      break;
    }
    MVM_CASE_CONTIGUOUS(VM_NUM_OP_DIVIDE): {
      CODE_COVERAGE(456); // Hit
      reg1F = reg1F / reg2F;
      break;
    }
    MVM_CASE_CONTIGUOUS(VM_NUM_OP_DIVIDE_AND_TRUNC): {
      CODE_COVERAGE(457); // Hit
      reg1F = mvm_float64ToInt32((reg1F / reg2F));
      break;
    }
    MVM_CASE_CONTIGUOUS(VM_NUM_OP_REMAINDER): {
      CODE_COVERAGE(458); // Hit
      reg1F = fmod(reg1F, reg2F);
      break;
    }
    MVM_CASE_CONTIGUOUS(VM_NUM_OP_POWER): {
      CODE_COVERAGE(459); // Hit
      if (!isfinite(reg2F) && ((reg1F == 1.0) || (reg1F == -1.0))) {
        reg1 = VM_VALUE_NAN;
        goto LBL_TAIL_PUSH_REG1;
      }
      reg1F = pow(reg1F, reg2F);
      break;
    }
    MVM_CASE_CONTIGUOUS(VM_NUM_OP_NEGATE): {
      CODE_COVERAGE(460); // Hit
      reg1F = -reg2F;
      break;
    }
    MVM_CASE_CONTIGUOUS(VM_NUM_OP_UNARY_PLUS): {
      CODE_COVERAGE(461); // Hit
      reg1F = reg2F;
      break;
    }
  } // End of switch vm_TeNumberOp for float64

  // Convert the result from a float
  reg1 = mvm_newNumber(vm, reg1F);
  goto LBL_TAIL_PUSH_REG1;
} // End of LBL_NUM_OP_FLOAT64
#endif // MVM_SUPPORT_FLOAT

LBL_TAIL_PUSH_REG1_BOOL:
  CODE_COVERAGE(489); // Hit
  reg1 = reg1 ? VM_VALUE_TRUE : VM_VALUE_FALSE;
  goto LBL_TAIL_PUSH_REG1;

LBL_TAIL_PUSH_REG1:
  CODE_COVERAGE(164); // Hit
  PUSH(reg1);
  goto LBL_DO_NEXT_INSTRUCTION;

LBL_EXIT:
  CODE_COVERAGE(165); // Hit
  FLUSH_REGISTER_CACHE();
  return err;
} // End of vm_run


void mvm_free(VM* vm) {
  CODE_COVERAGE_UNTESTED(166); // Not hit
  gc_freeGCMemory(vm);
  VM_EXEC_SAFE_MODE(memset(vm, 0, sizeof(*vm)));
  free(vm);
}

/**
 * @param sizeBytes Size in bytes of the allocation, *excluding* the header
 * @param typeCode The type code to insert into the header
 */
static void* gc_allocateWithHeader(VM* vm, uint16_t sizeBytes, TeTypeCode typeCode) {
  uint16_t* p;
  uint16_t* end;

  CODE_COVERAGE(184); // Hit
  TsBucket* pBucket;
  const uint16_t sizeIncludingHeader = (sizeBytes + 3) & 0xFFFE;
  // + 2 bytes header, round up to 2-byte boundary
  VM_ASSERT(vm, (sizeIncludingHeader & 1) == 0);

  // Minimum allocation size is 4 bytes, because that's the size of a
  // tombstone. Note that nothing in code will attempt to allocate less,
  // since even a 1-char string (+null terminator) is a 4-byte allocation.
  VM_ASSERT(vm, sizeIncludingHeader >= 4);

RETRY:
  pBucket = vm->pLastBucket;
  if (!pBucket) {
    CODE_COVERAGE_UNTESTED(185); // Not hit
    goto GROW_HEAP_AND_RETRY;
  }
  p = pBucket->pEndOfUsedSpace;
  end = (uint16_t*)((intptr_t)p + sizeIncludingHeader);
  if (end > vm->pLastBucketEndCapacity) {
    CODE_COVERAGE(186); // Hit
    goto GROW_HEAP_AND_RETRY;
  }
  pBucket->pEndOfUsedSpace = end;

  // Write header
  *p++ = makeHeaderWord(vm, typeCode, sizeBytes);

  return p;

GROW_HEAP_AND_RETRY:
  CODE_COVERAGE(187); // Hit
  gc_createNextBucket(vm, MVM_ALLOCATION_BUCKET_SIZE, sizeIncludingHeader);
  goto RETRY;
}

// Slow fallback for gc_allocateWithConstantHeader
static void* gc_allocateWithConstantHeaderSlow(VM* vm, uint16_t header) {
  CODE_COVERAGE(188); // Hit
  uint16_t size = vm_getAllocationSizeExcludingHeaderFromHeaderWord(header);
  TeTypeCode tc = vm_getTypeCodeFromHeaderWord(header);
  return gc_allocateWithHeader(vm, size, tc);
}

/*
 * This function is like gc_allocateWithHeader except that it's optimized for
 * situations where:
 *
 *   1. The header can be precomputed to a C constant, rather than assembling it
 *      from the size and type
 *   2. The size is known to be a multiple of 2 and at least 2 bytes
 *
 * This is more efficient in some cases because it has fewer checks and
 * preprocessing to do. This function can probably be inlined in some cases.
 *
 * Note: the size is passed separately rather than computed from the header
 * because this function is optimized for cases where the size is known at
 * compile time (and even better if this function is inlined).
 */
static inline void* gc_allocateWithConstantHeader(VM* vm, uint16_t header, uint16_t sizeIncludingHeader) {
  uint16_t* p;
  uint16_t* end;

  CODE_COVERAGE(189); // Hit
  VM_ASSERT(vm, sizeIncludingHeader % 2 == 0);
  VM_ASSERT(vm, sizeIncludingHeader >= 4);
  VM_ASSERT(vm, vm_getAllocationSizeExcludingHeaderFromHeaderWord(header) == sizeIncludingHeader - 2);

  TsBucket* pBucket = vm->pLastBucket;
  if (!pBucket) {
    CODE_COVERAGE_UNTESTED(190); // Not hit
    goto SLOW;
  }
  p = pBucket->pEndOfUsedSpace;
  end = (uint16_t*)((intptr_t)p + sizeIncludingHeader);
  if (end > vm->pLastBucketEndCapacity) {
    CODE_COVERAGE(191); // Hit
    goto SLOW;
  }
  pBucket->pEndOfUsedSpace = end;
  *p++ = header;
  return p;

SLOW:
  CODE_COVERAGE(192); // Hit
  return gc_allocateWithConstantHeaderSlow(vm, header);
}

// Looks for a variable in the closure scope chain, bottoming out in the pool of
// globals. It's plausible that scope records be stored in ROM in some optimized
// cases, so this returns a long pointer.
static LongPtr vm_findScopedVariable(VM* vm, uint16_t varIndex) {
  /*
    Closure scopes are arrays, with the first slot in the array being a
    reference to the outer scope
   */
  Value scope = vm->stack->reg.scope;
  while (scope != VM_VALUE_UNDEFINED)
  {
    LongPtr lpArr = DynamicPtr_decode_long(vm, scope);
    uint16_t headerWord = readAllocationHeaderWord_long(lpArr);
    VM_ASSERT(vm, vm_getTypeCodeFromHeaderWord(headerWord) == TC_REF_FIXED_LENGTH_ARRAY);
    uint16_t arrayLength = vm_getAllocationSizeExcludingHeaderFromHeaderWord(headerWord) / 2;
    // Each scope has 1 slot at the beginning reserved for the link to the parent/outer scope
    uint16_t varCount = arrayLength - 1;

    if (varIndex < varCount) {
      uint16_t arrayIndex = varIndex + 1;
      return LongPtr_add(lpArr, arrayIndex * 2);
    } else {
      varIndex -= varCount;
      // The first slot of each scope is the link to its parent
      VM_ASSERT(vm, arrayLength >= 1);
      scope = LongPtr_read2(lpArr);
    }
  }

  // Otherwise, the variable is a global
  VM_BYTECODE_ASSERT(vm, varIndex < getSectionSize(vm, BCS_GLOBALS) / 2);
  Value* pGlobalVar = &vm->globals[varIndex];

  return LongPtr_new(pGlobalVar);
}

static inline void* getBucketDataBegin(TsBucket* bucket) {
  CODE_COVERAGE(193); // Hit
  return (void*)(bucket + 1);
}

/** The used heap size, excluding spare capacity in the last block, but
 * including any uncollected garbage. */
static uint16_t getHeapSize(VM* vm) {
  TsBucket* lastBucket = vm->pLastBucket;
  if (lastBucket) {
    CODE_COVERAGE(194); // Hit
    return getBucketOffsetEnd(lastBucket);
  } else {
    CODE_COVERAGE(195); // Hit
    return 0;
  }
}

void mvm_getMemoryStats(VM* vm, mvm_TsMemoryStats* r) {
  CODE_COVERAGE_UNTESTED(627); // Hit
  VM_ASSERT(NULL, vm != NULL);
  VM_ASSERT(vm, r != NULL);

  memset(r, 0, sizeof *r);

  // Core size
  r->coreSize = sizeof(VM);
  r->fragmentCount++;

  // Import table size
  r->importTableSize = getSectionSize(vm, BCS_IMPORT_TABLE) / sizeof (vm_TsImportTableEntry) * sizeof(mvm_TfHostFunction);

  // Global variables size
  r->globalVariablesSize = getSectionSize(vm, BCS_IMPORT_TABLE);

  r->stackHighWaterMark = vm->stackHighWaterMark;

  r->virtualHeapHighWaterMark = vm->heapHighWaterMark;

  // Running Parameters
  vm_TsStack* stack = vm->stack;
  if (stack) {
    CODE_COVERAGE_UNTESTED(628); // Hit
    r->fragmentCount++;
    vm_TsRegisters* reg = &stack->reg;
    r->registersSize = sizeof *reg;
    r->stackHeight = (uint8_t*)reg->pStackPointer - (uint8_t*)getBottomOfStack(vm->stack);
    r->stackAllocatedCapacity = MVM_STACK_SIZE;
  }

  // Heap Stats
  TsBucket* pLastBucket = vm->pLastBucket;
  size_t heapOverheadSize = 0;
  if (pLastBucket) {
    CODE_COVERAGE_UNTESTED(629); // Hit
    TsBucket* b;
    for (b = pLastBucket; b; b = b->prev) {
      r->fragmentCount++;
      heapOverheadSize += sizeof (TsBucket); // Extra space for bucket header
    }
    r->virtualHeapUsed = getHeapSize(vm);
    if (r->virtualHeapUsed > r->virtualHeapHighWaterMark)
      r->virtualHeapHighWaterMark = r->virtualHeapUsed;
    r->virtualHeapAllocatedCapacity = pLastBucket->offsetStart + (uint16_t)vm->pLastBucketEndCapacity - (uint16_t)getBucketDataBegin(pLastBucket);
  }

  // Total size
  r->totalSize =
    r->coreSize +
    r->importTableSize +
    r->globalVariablesSize +
    r->registersSize +
    r->stackAllocatedCapacity +
    r->virtualHeapAllocatedCapacity +
    heapOverheadSize;
}

/**
 * Expand the VM heap by allocating a new "bucket" of memory from the host.
 *
 * @param bucketSize The ideal size of the contents of the new bucket
 * @param minBucketSize The smallest the bucketSize can be reduced and still be valid
 */
static void gc_createNextBucket(VM* vm, uint16_t bucketSize, uint16_t minBucketSize) {
  CODE_COVERAGE(7); // Hit
  uint16_t heapSize = getHeapSize(vm);

  if (bucketSize < minBucketSize) {
    CODE_COVERAGE_UNTESTED(196); // Not hit
    bucketSize = minBucketSize;
  }

  VM_ASSERT(vm, minBucketSize <= bucketSize);

  // If this tips us over the top of the heap, then we run a collection
  if (heapSize + bucketSize > MVM_MAX_HEAP_SIZE) {
    CODE_COVERAGE_UNTESTED(197); // Not hit
    mvm_runGC(vm, false);
    heapSize = getHeapSize(vm);
  }

  // Can't fit?
  if (heapSize + minBucketSize > MVM_MAX_HEAP_SIZE) {
    CODE_COVERAGE_ERROR_PATH(5); // Not hit
    MVM_FATAL_ERROR(vm, MVM_E_OUT_OF_MEMORY);
  }

  // Can fit, but only by chopping the end off the new bucket?
  if (heapSize + bucketSize > MVM_MAX_HEAP_SIZE) {
    CODE_COVERAGE_UNTESTED(6); // Not hit
    bucketSize = MVM_MAX_HEAP_SIZE - heapSize;
  }

  size_t allocSize = sizeof (TsBucket) + bucketSize;
  TsBucket* bucket = malloc(allocSize);
  if (!bucket) {
    CODE_COVERAGE_ERROR_PATH(198); // Not hit
    MVM_FATAL_ERROR(vm, MVM_E_MALLOC_FAIL);
  }
  #if MVM_SAFE_MODE
    memset(bucket, 0x7E, allocSize);
  #endif
  bucket->prev = vm->pLastBucket;
  bucket->next = NULL;
  bucket->pEndOfUsedSpace = getBucketDataBegin(bucket);

  TABLE_COVERAGE(bucket->prev ? 1 : 0, 2, 11); // Hit 2/2

  // Note: we start the next bucket at the allocation cursor, not at what we
  // previously called the end of the previous bucket
  bucket->offsetStart = heapSize;
  vm->pLastBucketEndCapacity = (uint16_t*)((intptr_t)bucket->pEndOfUsedSpace + bucketSize);
  if (vm->pLastBucket) {
    CODE_COVERAGE(199); // Hit
    vm->pLastBucket->next = bucket;
  } else {
    CODE_COVERAGE(200); // Hit
  }
  vm->pLastBucket = bucket;
}

static void gc_freeGCMemory(VM* vm) {
  CODE_COVERAGE(10); // Hit
  TABLE_COVERAGE(vm->pLastBucket ? 1 : 0, 2, 201); // Hit 1/2
  while (vm->pLastBucket) {
    CODE_COVERAGE_UNTESTED(169); // Not hit
    TsBucket* prev = vm->pLastBucket->prev;
    free(vm->pLastBucket);
    TABLE_COVERAGE(prev ? 1 : 0, 2, 202); // Not hit
    vm->pLastBucket = prev;
  }
  vm->pLastBucketEndCapacity = NULL;
}

#if MVM_INCLUDE_SNAPSHOT_CAPABILITY
/**
 * Given a pointer `ptr` into the heap, this returns the equivalent offset from
 * the start of the heap (0 meaning that `ptr` points to the beginning of the
 * heap).
 *
 * This is used in 2 places:
 *
 *   1. On a 32-bit machine, this is used to get a 16-bit equivalent encoding for ShortPtr
 *   2. On any machine, this is used in serializePtr for creating snapshots
 */
static uint16_t pointerOffsetInHeap(VM* vm, TsBucket* pLastBucket, void* ptr) {
  CODE_COVERAGE(203); // Hit
  /*
   * This algorithm iterates through the buckets in the heap backwards. Although
   * this is technically linear cost, in reality I expect that the pointer will
   * be found in the very first searched bucket almost all the time. This is
   * because the GC compacts everything into a single bucket, and because the
   * most recently bucket is also likely to be the most frequently accessed.
   *
   * See ShortPtr_decode for more description
   */
  TsBucket* bucket = pLastBucket;
  while (bucket) {
    // Note: using `<=` here because the pointer is permitted to point to the
    // end of the heap.
    if ((ptr >= (void*)bucket) && (ptr <= (void*)bucket->pEndOfUsedSpace)) {
      CODE_COVERAGE(204); // Hit
      uint16_t offsetInBucket = (uint16_t)((intptr_t)ptr - (intptr_t)getBucketDataBegin(bucket));
      VM_ASSERT(vm, offsetInBucket < 0x8000);
      uint16_t offsetInHeap = bucket->offsetStart + offsetInBucket;

      // It isn't strictly necessary that all short pointers are 2-byte aligned,
      // but it probably indicates a mistake somewhere if a short pointer is not
      // 2-byte aligned, since `Value` cannot be a `ShortPtr` unless it's 2-byte
      // aligned.
      VM_ASSERT(vm, (offsetInHeap & 1) == 0);

      VM_ASSERT(vm, offsetInHeap < getHeapSize(vm));

      return offsetInHeap;
    } else {
      CODE_COVERAGE(205); // Hit
    }

    bucket = bucket->prev;
  }

  // A failure here means we're trying to encode a pointer that doesn't map
  // to something in GC memory, which is a mistake.
  MVM_FATAL_ERROR(vm, MVM_E_UNEXPECTED);
  return 0;
}
#endif // MVM_INCLUDE_SNAPSHOT_CAPABILITY

#if MVM_NATIVE_POINTER_IS_16_BIT
  static inline void* ShortPtr_decode(VM* vm, ShortPtr ptr) {
    return (void*)ptr;
  }
  static inline ShortPtr ShortPtr_encode(VM* vm, void* ptr) {
    return (ShortPtr)ptr;
  }
  static inline ShortPtr ShortPtr_encodeInToSpace(gc_TsGCCollectionState* gc, void* ptr) {
    return (ShortPtr)ptr;
  }
#else // !MVM_NATIVE_POINTER_IS_16_BIT
  static void* ShortPtr_decode(VM* vm, ShortPtr shortPtr) {
    CODE_COVERAGE(206); // Hit

    // It isn't strictly necessary that all short pointers are 2-byte aligned,
    // but it probably indicates a mistake somewhere if a short pointer is not
    // 2-byte aligned, since `Value` cannot be a `ShortPtr` unless it's 2-byte
    // aligned. Among other things, this catches VM_VALUE_NULL.
    VM_ASSERT(vm, (shortPtr & 1) == 0);

    // The shortPtr is treated as an offset into the heap
    uint16_t offsetInHeap = shortPtr;
    VM_ASSERT(vm, offsetInHeap < getHeapSize(vm));

    /*
    Note: this is a linear search through the buckets, but a redeeming factor is
    that GC compacts the heap into a single bucket, so the number of buckets is
    small at any one time. Also, most-recently-allocated data are likely to be
    in the last bucket and accessed fastest. Also, the representation of the
    function is only needed on more powerful platforms. For 16-bit platforms,
    the implementation of ShortPtr_decode is a no-op.
    */

    TsBucket* bucket = vm->pLastBucket;
    while (true) {
      // All short pointers must map to some memory in a bucket, otherwise the pointer is corrupt
      VM_ASSERT(vm, bucket != NULL);

      if (offsetInHeap >= bucket->offsetStart) {
        CODE_COVERAGE(207); // Hit
        uint16_t offsetInBucket = offsetInHeap - bucket->offsetStart;
        void* result = (void*)((intptr_t)getBucketDataBegin(bucket) + offsetInBucket);
        return result;
      } else {
        CODE_COVERAGE(208); // Hit
      }
      bucket = bucket->prev;
    }
  }

  /**
   * Like ShortPtr_encode except conducted against an arbitrary bucket list.
   *
   * Used internally by ShortPtr_encode and ShortPtr_encodeinToSpace.
   */
  static inline ShortPtr ShortPtr_encode_generic(VM* vm, TsBucket* pLastBucket, void* ptr) {
    CODE_COVERAGE(209); // Hit
    return pointerOffsetInHeap(vm, pLastBucket, ptr);
  }

  // Encodes a pointer as pointing to a value in the current heap
  static inline ShortPtr ShortPtr_encode(VM* vm, void* ptr) {
    CODE_COVERAGE(211); // Hit
    return ShortPtr_encode_generic(vm, vm->pLastBucket, ptr);
  }

  // Encodes a pointer as pointing to a value in the _new_ heap (tospace) during
  // an ongoing garbage collection.
  static inline ShortPtr ShortPtr_encodeInToSpace(gc_TsGCCollectionState* gc, void* ptr) {
    CODE_COVERAGE(212); // Hit
    return ShortPtr_encode_generic(gc->vm, gc->lastBucket, ptr);
  }
#endif

#if MVM_SAFE_MODE // (This is only used in safe mode at the moment
static bool Value_isBytecodeMappedPtr(Value value) {
  CODE_COVERAGE(213); // Hit
  return Value_isBytecodeMappedPtrOrWellKnown(value) && (value >= VM_VALUE_WELLKNOWN_END);
}
#endif // MVM_SAFE_MODE

static LongPtr BytecodeMappedPtr_decode_long(VM* vm, BytecodeMappedPtr ptr) {
  CODE_COVERAGE(214); // Hit

  // BytecodeMappedPtr values are treated as offsets into a bytecode image
  uint16_t offsetInBytecode = ptr;

  LongPtr lpBytecode = vm->lpBytecode;
  LongPtr lpTarget = LongPtr_add(lpBytecode, offsetInBytecode);

  // A BytecodeMappedPtr can either point to ROM or via a global variable to
  // RAM. Here to discriminate the two, we're assuming the handles section comes
  // first
  VM_ASSERT(vm, BCS_ROM < BCS_GLOBALS);
  uint16_t globalsOffset = getSectionOffset(lpBytecode, BCS_GLOBALS);

  if (offsetInBytecode < globalsOffset) { // Points to ROM section?
    CODE_COVERAGE(215); // Hit
    VM_ASSERT(vm, offsetInBytecode >= getSectionOffset(lpBytecode, BCS_ROM));
    VM_ASSERT(vm, offsetInBytecode < getSectionOffset(lpBytecode, sectionAfter(vm, BCS_ROM)));
    VM_ASSERT(vm, (ptr & 1) == 0);

    // The pointer just references ROM
    return lpTarget;
  } else { // Else, must point to RAM via a global variable
    CODE_COVERAGE(216); // Hit
    VM_ASSERT(vm, offsetInBytecode >= getSectionOffset(lpBytecode, BCS_GLOBALS));
    VM_ASSERT(vm, offsetInBytecode < getSectionOffset(lpBytecode, sectionAfter(vm, BCS_GLOBALS)));
    VM_ASSERT(vm, (ptr & 1) == 0);

    // This line of code is more for ceremony, so we have a searchable reference to mvm_TsROMHandleEntry
    uint8_t globalVariableIndex = (offsetInBytecode - globalsOffset) / 2;

    Value handleValue = vm->globals[globalVariableIndex];

    // Handle values are only allowed to be pointers or NULL. I'm allowing a
    // BytecodeMappedPtr to reflect back into the bytecode space because it
    // would allow some copy-on-write scenarios.
    VM_ASSERT(vm, Value_isBytecodeMappedPtr(handleValue) ||
      Value_isShortPtr(handleValue) ||
      (handleValue == VM_VALUE_NULL));

    return DynamicPtr_decode_long(vm, handleValue);
  }
}

static LongPtr DynamicPtr_decode_long(VM* vm, DynamicPtr ptr) {
  CODE_COVERAGE(217); // Hit

  if (Value_isShortPtr(ptr))  {
    CODE_COVERAGE(218); // Hit
    return LongPtr_new(ShortPtr_decode(vm, ptr));
  }

  if (ptr == VM_VALUE_NULL) {
    CODE_COVERAGE(219); // Hit
    return LongPtr_new(NULL);
  }
  CODE_COVERAGE(242); // Hit

  VM_ASSERT(vm, !Value_isVirtualInt14(ptr));

  VM_ASSERT(vm, Value_encodesBytecodeMappedPtr(ptr));
  return BytecodeMappedPtr_decode_long(vm, ptr >> 1);
}

/*
 * Decode a DynamicPtr when the target is known to live in natively-addressable
 * memory (i.e. heap memory). If the target might be in ROM, use
 * DynamicPtr_decode_long.
 */
static void* DynamicPtr_decode_native(VM* vm, DynamicPtr ptr) {
  CODE_COVERAGE(253); // Hit
  LongPtr lp = DynamicPtr_decode_long(vm, ptr);
  void* p = LongPtr_truncate(lp);
  // Assert that the resulting native pointer is equivalent to the long pointer.
  // I.e. that we didn't lose anything in the truncation (i.e. that it doesn't
  // point to ROM).
  VM_ASSERT(vm, LongPtr_new(p) == lp);
  return p;
}

// I'm using inline wrappers around the port macros because I want to add a
// layer of type safety.
static inline LongPtr LongPtr_new(void* p) {
  CODE_COVERAGE(284); // Hit
  return MVM_LONG_PTR_NEW(p);
}
static inline void* LongPtr_truncate(LongPtr lp) {
  CODE_COVERAGE(332); // Hit
  return MVM_LONG_PTR_TRUNCATE(lp);
}
static inline LongPtr LongPtr_add(LongPtr lp, int16_t offset) {
  CODE_COVERAGE(333); // Hit
  return MVM_LONG_PTR_ADD(lp, offset);
}
static inline int16_t LongPtr_sub(LongPtr lp1, LongPtr lp2) {
  CODE_COVERAGE(334); // Hit
  return (int16_t)(MVM_LONG_PTR_SUB(lp1, lp2));
}
static inline uint8_t LongPtr_read1(LongPtr lp) {
  CODE_COVERAGE(335); // Hit
  return (uint8_t)(MVM_READ_LONG_PTR_1(lp));
}
// Read a 16-bit value from a long pointer, if the target is 16-bit aligned
static inline uint16_t LongPtr_read2_aligned(LongPtr lp) {
  CODE_COVERAGE(336); // Hit
  return (uint16_t)(MVM_READ_LONG_PTR_2(lp));
}
// Read a 16-bit value from a long pointer, if the target is not 16-bit aligned
static inline uint16_t LongPtr_read2_unaligned(LongPtr lp) {
  CODE_COVERAGE(626); // Hit
  return (uint32_t)(MVM_READ_LONG_PTR_1(lp)) |
    ((uint32_t)(MVM_READ_LONG_PTR_1((MVM_LONG_PTR_ADD(lp, 1)))) << 8);
}
static inline uint32_t LongPtr_read4(LongPtr lp) {
  // We don't often read 4 bytes, since the word size for microvium is 2 bytes.
  // When we do need to, I think it's safer to just read it as 2 separate words
  // since we don't know for sure that we're not executing on a 32 bit machine
  // that can't do unaligned access. All memory in microvium is at least 16-bit
  // aligned, with the exception of bytecode instructions, but those do not
  // contain 32-bit literals.
  CODE_COVERAGE(337); // Hit
  return (uint32_t)(MVM_READ_LONG_PTR_2(lp)) |
    ((uint32_t)(MVM_READ_LONG_PTR_2((MVM_LONG_PTR_ADD(lp, 2)))) << 16);
}

static uint16_t getBucketOffsetEnd(TsBucket* bucket) {
  CODE_COVERAGE(338); // Hit
  return bucket->offsetStart + (uint16_t)bucket->pEndOfUsedSpace - (uint16_t)getBucketDataBegin(bucket);
}

static uint16_t gc_getHeapSize(gc_TsGCCollectionState* gc) {
  CODE_COVERAGE(351); // Hit
  TsBucket* pLastBucket = gc->lastBucket;
  if (pLastBucket) {
    CODE_COVERAGE(352); // Hit
    return getBucketOffsetEnd(pLastBucket);
  } else {
    CODE_COVERAGE(355); // Hit
    return 0;
  }
}

static void gc_newBucket(gc_TsGCCollectionState* gc, uint16_t newSpaceSize, uint16_t minNewSpaceSize) {
  CODE_COVERAGE(356); // Hit
  uint16_t heapSize = gc_getHeapSize(gc);

  if (newSpaceSize < minNewSpaceSize) {
    CODE_COVERAGE_UNTESTED(357); // Not hit
    newSpaceSize = minNewSpaceSize;
  } else {
    CODE_COVERAGE(358); // Hit
  }

  // Since this is during a GC, it should be impossible for us to need more heap
  // than is allowed, since the original heap should never have exceeded the
  // MVM_MAX_HEAP_SIZE.
  VM_ASSERT(vm, heapSize + minNewSpaceSize <= MVM_MAX_HEAP_SIZE);

  // Can fit, but only by chopping the end off the new bucket?
  if (heapSize + newSpaceSize > MVM_MAX_HEAP_SIZE) {
    CODE_COVERAGE_UNTESTED(8); // Not hit
    newSpaceSize = MVM_MAX_HEAP_SIZE - heapSize;
  } else {
    CODE_COVERAGE(360); // Hit
  }

  TsBucket* pBucket = (TsBucket*)malloc(sizeof (TsBucket) + newSpaceSize);
  if (!pBucket) {
    CODE_COVERAGE_ERROR_PATH(376); // Not hit
    MVM_FATAL_ERROR(vm, MVM_E_MALLOC_FAIL);
    return;
  }
  pBucket->next = NULL;
  uint16_t* pDataInBucket = (uint16_t*)(pBucket + 1);
  if (((intptr_t)pDataInBucket) & 1) {
    CODE_COVERAGE_ERROR_PATH(377); // Not hit
    MVM_FATAL_ERROR(vm, MVM_E_MALLOC_MUST_RETURN_POINTER_TO_EVEN_BOUNDARY);
    return;
  }
  pBucket->offsetStart = heapSize;
  pBucket->prev = gc->lastBucket;
  pBucket->pEndOfUsedSpace = getBucketDataBegin(pBucket);
  if (!gc->firstBucket) {
    CODE_COVERAGE(392); // Hit
    gc->firstBucket = pBucket;
  } else {
    CODE_COVERAGE(393); // Hit
  }
  if (gc->lastBucket) {
    CODE_COVERAGE(394); // Hit
    gc->lastBucket->next = pBucket;
  } else {
    CODE_COVERAGE(395); // Hit
  }
  gc->lastBucket = pBucket;
  gc->lastBucketEndCapacity = (uint16_t*)((intptr_t)pDataInBucket + newSpaceSize);
}

static void gc_processValue(gc_TsGCCollectionState* gc, Value* pValue) {
  CODE_COVERAGE(407); // Hit
  uint16_t* writePtr;

  const Value value = *pValue;

  // Note: only short pointer values are allowed to point to GC memory,
  // and we only need to follow references that go to GC memory.
  if (!Value_isShortPtr(value)) {
    CODE_COVERAGE(446); // Hit
    return;
  } else {
    CODE_COVERAGE(463); // Hit
  }
  const Value spSrc = value;


  VM* const vm = gc->vm;

  uint16_t* const pSrc = (uint16_t*)ShortPtr_decode(vm, spSrc);
  // ShortPtr is defined as not encoding null
  VM_ASSERT(vm, pSrc != NULL);

  const uint16_t headerWord = pSrc[-1];

  // If there's a tombstone, then we've already collected this allocation
  if (headerWord == TOMBSTONE_HEADER) {
    CODE_COVERAGE_UNTESTED(464); // Not hit
    *pValue = pSrc[0];
    return;
  } else {
    CODE_COVERAGE(465); // Hit
  }
  // Otherwise, we need to move the allocation

LBL_MOVE_ALLOCATION:
  // Note: the variables before this point are `const` because an allocation
  // movement can be aborted half way and tried again (in particular, see the
  // property list compaction). It's only right at the end of this function
  // where the writePtr is "committed" to the gc structure.

  VM_ASSERT(vm, gc->lastBucket != NULL);
  writePtr = gc->lastBucket->pEndOfUsedSpace;
  uint16_t size = vm_getAllocationSizeExcludingHeaderFromHeaderWord(headerWord);
  uint16_t words = (size + 3) / 2; // Rounded up, including header

  // Check we have space
  if (writePtr + words > gc->lastBucketEndCapacity) {
    CODE_COVERAGE(466); // Hit
    uint16_t minRequiredSpace = words * 2;
    gc_newBucket(gc, MVM_ALLOCATION_BUCKET_SIZE, minRequiredSpace);

    goto LBL_MOVE_ALLOCATION;
  } else {
    CODE_COVERAGE(467); // Hit
  }

  // Write the header
  *writePtr++ = headerWord;
  words--;

  uint16_t* pOld = pSrc;
  uint16_t* pNew = writePtr;

  // Copy the allocation body
  uint16_t* readPtr = pSrc;
  while (words--)
    *writePtr++ = *readPtr++;

  // Dynamic arrays and property lists are compacted here
  TeTypeCode tc = vm_getTypeCodeFromHeaderWord(headerWord);
  if (tc == TC_REF_ARRAY) {
    CODE_COVERAGE(468); // Hit
    TsArray* arr = (TsArray*)pNew;
    DynamicPtr dpData = arr->dpData;
    if (dpData != VM_VALUE_NULL) {
      CODE_COVERAGE(469); // Hit
      VM_ASSERT(vm, Value_isShortPtr(dpData));

      // Note: this decodes the pointer against fromspace
      TsFixedLengthArray* pData = ShortPtr_decode(vm, dpData);

      uint16_t len = VirtualInt14_decode(vm, arr->viLength);
      #if MVM_SAFE_MODE
        uint16_t headerWord = readAllocationHeaderWord(pData);
        uint16_t dataTC = vm_getTypeCodeFromHeaderWord(headerWord);
        // Note: because dpData is a unique pointer, we can be sure that it
        // hasn't already been moved in response to some other reference to
        // it (it's not a tombstone yet).
        VM_ASSERT(vm, dataTC == TC_REF_FIXED_LENGTH_ARRAY);
        uint16_t dataSize = vm_getAllocationSizeExcludingHeaderFromHeaderWord(headerWord);
        uint16_t capacity = dataSize / 2;
        VM_ASSERT(vm, len <= capacity);
      #endif

      if (len > 0) {
        CODE_COVERAGE(470); // Hit
        // We just truncate the fixed-length-array to match the programmed
        // length of the dynamic array, which is necessarily equal or less than
        // its previous value. The GC will copy the data later and update the
        // data pointer as it would normally do when following pointers.
        setHeaderWord(vm, pData, TC_REF_FIXED_LENGTH_ARRAY, len * 2);
      } else {
        CODE_COVERAGE_UNTESTED(472); // Not hit
        // Or if there's no length, we can remove the data altogether.
        arr->dpData = VM_VALUE_NULL;
      }
    } else {
      CODE_COVERAGE(473); // Hit
    }
  } else if (tc == TC_REF_PROPERTY_LIST) {
    CODE_COVERAGE(474); // Hit
    TsPropertyList* props = (TsPropertyList*)pNew;

    Value dpNext = props->dpNext;

    // If the object has children (detached extensions to the main
    // allocation), we take this opportunity to compact them into the parent
    // allocation to save space and improve access performance.
    if (dpNext != VM_VALUE_NULL) {
      CODE_COVERAGE(478); // Hit
      // Note: The "root" property list counts towards the total but its
      // fields do not need to be copied because it's already copied, above
      uint16_t headerWord = readAllocationHeaderWord(props);
      uint16_t allocationSize = vm_getAllocationSizeExcludingHeaderFromHeaderWord(headerWord);
      uint16_t totalPropCount = (allocationSize - sizeof(TsPropertyList)) / 4;

      do {
        // Note: while `next` is not strictly a ShortPtr in general, when used
        // within GC allocations it will never point to an allocation in ROM
        // or data memory, since it's only used to extend objects with new
        // properties.
        VM_ASSERT(vm, Value_isShortPtr(dpNext));
        TsPropertyList* child = (TsPropertyList*)ShortPtr_decode(vm, dpNext);

        uint16_t headerWord = readAllocationHeaderWord(child);
        uint16_t allocationSize = vm_getAllocationSizeExcludingHeaderFromHeaderWord(headerWord);
        uint16_t childPropCount = (allocationSize - sizeof(TsPropertyList)) / 4;
        totalPropCount += childPropCount;

        uint16_t* end = writePtr + childPropCount;
        // Check we have space for the new properties
        if (end > gc->lastBucketEndCapacity) {
          CODE_COVERAGE_UNTESTED(479); // Not hit
          // If we don't have space, we need to revert and try again. The
          // "revert" isn't explict. It depends on the fact that the gc.writePtr
          // hasn't been committed yet, and no mutations have been applied to
          // the source memory (i.e. the tombstone hasn't been written yet).
          uint16_t minRequiredSpace = sizeof (TsPropertyList) + totalPropCount * 4;
          gc_newBucket(gc, MVM_ALLOCATION_BUCKET_SIZE, minRequiredSpace);
          goto LBL_MOVE_ALLOCATION;
        } else {
          CODE_COVERAGE(480); // Hit
        }

        uint16_t* pField = (uint16_t*)(child + 1);

        // Copy the child fields directly into the parent
        while (childPropCount--) {
          *writePtr++ = *pField++; // key
          *writePtr++ = *pField++; // value
        }
        dpNext = child->dpNext;
        TABLE_COVERAGE(dpNext ? 1 : 0, 2, 490); // Hit 1/2
      } while (dpNext != VM_VALUE_NULL);

      // We've collapsed all the lists into one, so let's adjust the header
      uint16_t newSize = sizeof (TsPropertyList) + totalPropCount * 4;
      if (newSize > MAX_ALLOCATION_SIZE) {
        CODE_COVERAGE_ERROR_PATH(491); // Not hit
        MVM_FATAL_ERROR(vm, MVM_E_ALLOCATION_TOO_LARGE);
        return;
      }

      setHeaderWord(vm, props, TC_REF_PROPERTY_LIST, newSize);
      props->dpNext = VM_VALUE_NULL;
    }
  } else {
    CODE_COVERAGE(492); // Hit
  }

  // Commit the move (grow the target heap and add the tombstone)

  gc->lastBucket->pEndOfUsedSpace = writePtr;

  ShortPtr spNew = ShortPtr_encodeInToSpace(gc, pNew);

  pOld[-1] = TOMBSTONE_HEADER;
  pOld[0] = spNew; // Forwarding pointer

  *pValue = spNew;
}

void mvm_runGC(VM* vm, bool squeeze) {
  CODE_COVERAGE(593); // Hit

  /*
  This is a semispace collection model based on Cheney's algorithm
  https://en.wikipedia.org/wiki/Cheney%27s_algorithm. It collects by moving
  reachable allocations from the fromspace to the tospace and then releasing the
  fromspace. It starts by moving allocations reachable by the roots, and then
  iterates through moved allocations, checking the pointers therein, moving the
  allocations they reference.

  When an object is moved, the space it occupied is changed to a tombstone
  (TC_REF_TOMBSTONE) which contains a forwarding pointer. When a pointer in
  tospace is seen to point to an allocation in fromspace, if the fromspace
  allocation is a tombstone then the pointer can be updated to the forwarding
  pointer.

  This algorithm relies on allocations in tospace each have a header. Some
  allocations, such as property cells, don't have a header, but will only be
  found in fromspace. When copying objects into tospace, the detached property
  cells are merged into the object's head allocation.

  Note: all pointer _values_ are only processed once each (since their
  corresponding container is only processed once). This means that fromspace and
  tospace can be treated as distinct spaces. An unprocessed pointer is
  interpretted in terms of _fromspace_. Forwarding pointers and pointers in
  processed allocations always reference _tospace_.
  */
  uint16_t n;
  uint16_t* p;

  uint16_t heapSize = getHeapSize(vm);
  if (heapSize > vm->heapHighWaterMark)
    vm->heapHighWaterMark = heapSize;

  // A collection of variables shared by GC routines
  gc_TsGCCollectionState gc;
  memset(&gc, 0, sizeof gc);
  gc.vm = vm;

  // We don't know how big the heap needs to be, so we just allocate the same
  // amount of space as used last time and then expand as-needed
  uint16_t estimatedSize = vm->heapSizeUsedAfterLastGC;

  if (estimatedSize) {
    CODE_COVERAGE(493); // Hit
    gc_newBucket(&gc, estimatedSize, 0);
  } else {
    CODE_COVERAGE_UNTESTED(494); // Not hit
  }

  // Roots in global variables
  uint16_t globalsSize = getSectionSize(vm, BCS_GLOBALS);
  p = vm->globals;
  n = globalsSize / 2;
  TABLE_COVERAGE(n ? 1 : 0, 2, 495); // Hit 1/2
  while (n--)
    gc_processValue(&gc, p++);

  // Roots in gc_handles
  mvm_Handle* handle = vm->gc_handles;
  TABLE_COVERAGE(handle ? 1 : 0, 2, 496); // Hit 2/2
  while (handle) {
    gc_processValue(&gc, &handle->_value);
    TABLE_COVERAGE(handle->_next ? 1 : 0, 2, 497); // Hit 2/2
    handle = handle->_next;
  }

  // Roots on the stack
  if (vm->stack) {
    CODE_COVERAGE_UNTESTED(498); // Not hit
    uint16_t* beginningOfStack = getBottomOfStack(vm->stack);
    uint16_t* beginningOfFrame = vm->stack->reg.pFrameBase;
    uint16_t* endOfFrame = vm->stack->reg.pStackPointer;
    // Loop through frames
    do {
      VM_ASSERT(vm, beginningOfFrame > beginningOfStack);
      // Loop through words in frame
      p = beginningOfFrame;
      while (p != endOfFrame) {
        VM_ASSERT(vm, p < endOfFrame);
        gc_processValue(&gc, p++);
      }
      beginningOfFrame -= 3; // Saved state during call
      // Restore to previous frame
      beginningOfFrame = beginningOfStack + *beginningOfFrame;
      TABLE_COVERAGE(beginningOfFrame == beginningOfStack ? 1 : 0, 2, 499); // Not hit
    } while (beginningOfFrame != beginningOfStack);
  } else {
    CODE_COVERAGE(500); // Hit
  }

  // Now we process moved allocations to make sure objects they point to are
  // also moved, and to update pointers to reference the new space

  TsBucket* bucket = gc.firstBucket;
  TABLE_COVERAGE(bucket ? 1 : 0, 2, 501); // Hit 1/2
  // Loop through buckets
  while (bucket) {
    uint16_t* p = (uint16_t*)getBucketDataBegin(bucket);

    // Loop through allocations in bucket. Note that this loop will hit exactly
    // the end of the bucket even when there are multiple buckets, because empty
    // space in a bucket is truncated when a new one is created (in
    // gc_processValue)
    while (p != bucket->pEndOfUsedSpace) { // Hot loop
      VM_ASSERT(vm, p < bucket->pEndOfUsedSpace);
      uint16_t header = *p++;
      uint16_t size = vm_getAllocationSizeExcludingHeaderFromHeaderWord(header);
      uint16_t words = (size + 1) / 2;

      // Note: we're comparing the header words here to compare the type code.
      // The RHS here is constant
      if (header < (uint16_t)(TC_REF_DIVIDER_CONTAINER_TYPES << 12)) { // Non-container types
        CODE_COVERAGE(502); // Hit
        p += words;
        continue;
      } else {
        // Else, container types
        CODE_COVERAGE(505); // Hit
      }

      while (words--) { // Hot loop
        if (Value_isShortPtr(*p))
          gc_processValue(&gc, p);
        p++;
      }
    }

    // Go to next bucket
    bucket = bucket->next;
    TABLE_COVERAGE(bucket ? 1 : 0, 2, 506); // Hit 2/2
  }

  // Release old heap
  TsBucket* oldBucket = vm->pLastBucket;
  TABLE_COVERAGE(oldBucket ? 1 : 0, 2, 507); // Hit 1/2
  while (oldBucket) {
    TsBucket* prev = oldBucket->prev;
    free(oldBucket);
    oldBucket = prev;
  }

  // Adopt new heap
  vm->pLastBucket = gc.lastBucket;
  vm->pLastBucketEndCapacity = gc.lastBucketEndCapacity;

  uint16_t finalUsedSize = getHeapSize(vm);
  vm->heapSizeUsedAfterLastGC = finalUsedSize;

  if (squeeze && (finalUsedSize != estimatedSize)) {
    CODE_COVERAGE(508); // Hit
    /*
    Note: The most efficient way to calculate the exact size needed for the heap
    is actually to run a collection twice. The collection algorithm itself is
    almost as efficient as any size-counting algorithm in terms of running time
    since it needs to iterate the whole reachability graph and all the pointers
    contained therein. But having a distinct size-counting algorithm is less
    efficient in terms of the amount of code-space (ROM) used, since it must
    duplicate much of the logic to parse the heap. It also needs to keep
    separate flags to know what it's already counted or not, and these flags
    would presumably take up space in the headers that isn't otherwise needed.

    Furthermore, it's suspected that a common case is where the VM is repeatedly
    used to perform the same calculation, such as a "tick" or "check" function,
    that has no side effect most of the time but allocates a lot of unreachable
    garbage during its "working out". With this implementation would only run
    the GC once each time, since the estimated size would be correct most of the
    time.

    In conclusion, I decided that the best way to "squeeze" the heap is to just
    run the collection twice. The first time will tell us the exact size, and
    then if that's different to what we estimated then we perform the collection
    again, now with the exact target size, so that there is no unused space
    mallocd from the host, and no unnecessary mallocs from the host.
    */
    mvm_runGC(vm, false);
  } else {
    CODE_COVERAGE(509); // Hit
  }
}

// A function call invoked by the host
TeError mvm_call(VM* vm, Value func, Value* out_result, Value* args, uint8_t argCount) {
  CODE_COVERAGE(15); // Hit

  TeError err;
  if (out_result) {
    CODE_COVERAGE(220); // Hit
    *out_result = VM_VALUE_UNDEFINED;
  } else {
    CODE_COVERAGE_UNTESTED(221); // Not hit
  }

  err = vm_setupCallFromExternal(vm, func, args, argCount);

  if (err != MVM_E_SUCCESS) {
    CODE_COVERAGE_ERROR_PATH(629); // Not hit
    return err;
  }
  else {
    CODE_COVERAGE(628); // Hit
  }

  // Run the machine until it hits the corresponding return instruction. The
  // return instruction pops the arguments off the stack and pushes the returned
  // value.
  err = vm_run(vm);

  if (err != MVM_E_SUCCESS) {
    CODE_COVERAGE_ERROR_PATH(222); // Not hit
    return err;
  } else {
    CODE_COVERAGE(223); // Hit
  }

  Value result = vm_pop(vm);
  if (out_result) {
    CODE_COVERAGE(224); // Hit
    *out_result = result;
  } else {
    CODE_COVERAGE_UNTESTED(225); // Not hit
  }

  // Release the stack if we hit the bottom
  if (vm->stack->reg.pStackPointer == getBottomOfStack(vm->stack)) {
    CODE_COVERAGE(226); // Hit
    free(vm->stack);
    vm->stack = NULL;
  } else {
    CODE_COVERAGE_UNTESTED(227); // Not hit
  }

  return MVM_E_SUCCESS;
}

static inline uint16_t* getBottomOfStack(vm_TsStack* stack) {
  CODE_COVERAGE(510); // Hit
  return (uint16_t*)(stack + 1);
}

static inline uint16_t* getTopOfStackSpace(vm_TsStack* stack) {
  CODE_COVERAGE(511); // Hit
  return getBottomOfStack(stack) + MVM_STACK_SIZE / 2;
}

#if MVM_DEBUG
// Some utility functions, mainly to execute in the debugger (could also be copy-pasted as expressions in some cases)
uint16_t dbgStackDepth(VM* vm) {
  return (uint16_t*)vm->stack->reg.pStackPointer - (uint16_t*)(vm->stack + 1);
}
uint16_t* dbgStack(VM* vm) {
  return (uint16_t*)(vm->stack + 1);
}
uint16_t dbgPC(VM* vm) {
  return (uint16_t)((intptr_t)vm->stack->reg.lpProgramCounter - (intptr_t)vm->lpBytecode);
}
#endif // MVM_DEBUG

static TeError vm_setupCallFromExternal(VM* vm, Value func, Value* args, uint8_t argCount) {
  CODE_COVERAGE(512); // Hit
  int i;

  Value scope = 0;

  TeTypeCode targetType = deepTypeOf(vm, func);
  // TODO: Support for TC_REF_HOST_FUNC
  if (targetType == TC_REF_FUNCTION) {
    CODE_COVERAGE(229); // Hit
    scope = VM_VALUE_UNDEFINED;
  } else if (TC_REF_CLOSURE) {
    LongPtr lpClosure = DynamicPtr_decode_long(vm, func);
    func = READ_FIELD_2(lpClosure, TsClosure, target);
    scope = READ_FIELD_2(lpClosure, TsClosure, scope);

    targetType = deepTypeOf(vm, func);
    // We shouldn't have any cases where a closure references a target that isn't a function
    VM_BYTECODE_ASSERT(vm, targetType == TC_REF_FUNCTION);
  } else {
    CODE_COVERAGE_ERROR_PATH(228); // Not hit
    return MVM_E_TARGET_IS_NOT_A_VM_FUNCTION;
  }

  // 254 is the maximum because we also push the `this` value implicitly
  if (argCount > 254) {
    return MVM_E_TOO_MANY_ARGUMENTS;
  }

  // There is no stack if this is not a reentrant invocation
  if (!vm->stack) {
    CODE_COVERAGE(230); // Hit
    // This is freed again at the end of mvm_call. Note: the allocated
    // memory includes the registers, which are part of the vm_TsStack
    // structure.
    vm_TsStack* stack = malloc(sizeof (vm_TsStack) + MVM_STACK_SIZE);
    if (!stack) {
      CODE_COVERAGE_ERROR_PATH(231); // Not hit
      return MVM_E_MALLOC_FAIL;
    }
    vm->stack = stack;
    vm_TsRegisters* reg = &stack->reg;
    memset(reg, 0, sizeof *reg);
    // The stack grows upward. The bottom is the lowest address.
    uint16_t* bottomOfStack = getBottomOfStack(stack);
    reg->pFrameBase = bottomOfStack;
    reg->pStackPointer = bottomOfStack;
    reg->lpProgramCounter = vm->lpBytecode; // This is essentially treated as a null value
    /* Note: the memset also assigns `scope`, `this_` and `argCountAndFlags` to zero */
  } else {
    CODE_COVERAGE_UNTESTED(232); // Not hit
  }

  vm_TsStack* stack = vm->stack;
  uint16_t* bottomOfStack = getBottomOfStack(stack);
  vm_TsRegisters* reg = &stack->reg;

  VM_ASSERT(vm, reg->lpProgramCounter == vm->lpBytecode); // Assert that we're outside the VM at the moment

  VM_ASSERT(vm, Value_encodesBytecodeMappedPtr(func));
  LongPtr pFunc = DynamicPtr_decode_long(vm, func);
  uint8_t maxStackDepth = LongPtr_read1(pFunc);
  // TODO(low): Since we know the max stack depth for the function, we could actually grow the stack dynamically rather than allocate it fixed size.
  uint16_t* maxRequiredStack = vm->stack->reg.pStackPointer + ((intptr_t)maxStackDepth + VM_MAX_FRAME_SAVE_SIZE_WORDS);
  if (maxRequiredStack > getTopOfStackSpace(vm->stack)) {
    CODE_COVERAGE_ERROR_PATH(233); // Not hit
    return MVM_E_STACK_OVERFLOW;
  }

  // Stack high-water mark
  uint16_t maxStackHeightBytes = (uint8_t*)maxRequiredStack - (uint8_t*)bottomOfStack;
  if (maxStackHeightBytes > vm->stackHighWaterMark)
    vm->stackHighWaterMark = maxStackHeightBytes;

  // We'll make a copy the passed arguments on the stack. For one thing, it
  // might be better not to trust the host to keep this values consistent, since
  // the normal semantics of argument passing is that values are copied to the
  // callee. For another thing, we need to prepend the `this` value, which we
  // can't do without copying.
  reg->pArgs = vm->stack->reg.pStackPointer;

  /*
  This might change in future, but for the moment, the FFI does not support
  passing of a `this` value. The first argument passed by the host is the first
  logical argument of the target function. However, the first logical argument
  of the function is the _second_ physical argument, since we use the first
  physical argument as a `this` value. This is more than just a convention --
  the implementation of this-capturing closures overwrites the first argument of
  with the captured `this` value, so the compiler _must_ treat the first arg a
  `this` value. The optimizer is free to reorganize the args as it pleases, but
  except in the case of the FFI (e.g. this from-host call) or when calling a
  closure.
  */
  vm_push(vm, VM_VALUE_UNDEFINED); // Push `this` pointer of undefined

  Value* arg = &args[0];
  TABLE_COVERAGE(argCount ? 1 : 0, 2, 513); // Hit 1/2
  for (i = 0; i < argCount; i++)
    vm_push(vm, *arg++);

  // Note: for the current implementation at least, and possibly into the
  // future, I'm not complicating the FFI by passing in the `this` value (or
  // scope). If the JS code wants to export class methods, it should just bind
  // the correct "this" to start with, so the host caller doesn't have to deal
  // with it.
  //
  // Part of the reason for this logic is that the target audience of Microvium
  // is people who just want to add "scripting" to their C program. They are
  // probably not JavaScript programmers and don't understand the nuance of
  // `this`, and it just complicates the API for not much good.

  // Set up new frame
  reg->pFrameBase = reg->pStackPointer;
  reg->lpProgramCounter = LongPtr_add(pFunc, sizeof (vm_TsFunctionHeader));
  reg->scope = scope;
  // Note: the +1 is for the implicit `this` reference
  VM_ASSERT(vm, argCount <= 254);
  reg->argCountAndFlags = (argCount + 1) | AF_CALLED_FROM_EXTERNAL;

  return MVM_E_SUCCESS;
}

TeError vm_resolveExport(VM* vm, mvm_VMExportID id, Value* result) {
  CODE_COVERAGE(17); // Hit

  LongPtr exportTableEnd;
  LongPtr exportTable = getBytecodeSection(vm, BCS_EXPORT_TABLE, &exportTableEnd);

  // See vm_TsExportTableEntry
  LongPtr exportTableEntry = exportTable;
  while (exportTableEntry < exportTableEnd) {
    CODE_COVERAGE(234); // Hit
    mvm_VMExportID exportID = LongPtr_read2_aligned(exportTableEntry);
    if (exportID == id) {
      CODE_COVERAGE(235); // Hit
      LongPtr pExportvalue = LongPtr_add(exportTableEntry, 2);
      mvm_VMExportID exportValue = LongPtr_read2_aligned(pExportvalue);
      *result = exportValue;
      return MVM_E_SUCCESS;
    } else {
      CODE_COVERAGE_UNTESTED(236); // Not hit
    }
    exportTableEntry = LongPtr_add(exportTableEntry, sizeof (vm_TsExportTableEntry));
  }

  *result = VM_VALUE_UNDEFINED;
  return MVM_E_UNRESOLVED_EXPORT;
}

TeError mvm_resolveExports(VM* vm, const mvm_VMExportID* idTable, Value* resultTable, uint8_t count) {
  CODE_COVERAGE(18); // Hit
  TeError err = MVM_E_SUCCESS;
  while (count--) {
    CODE_COVERAGE(237); // Hit
    TeError tempErr = vm_resolveExport(vm, *idTable++, resultTable++);
    if (tempErr != MVM_E_SUCCESS) {
      CODE_COVERAGE_ERROR_PATH(238); // Not hit
      err = tempErr;
    } else {
      CODE_COVERAGE(239); // Hit
    }
  }
  return err;
}

#if MVM_SAFE_MODE
static bool vm_isHandleInitialized(VM* vm, const mvm_Handle* handle) {
  CODE_COVERAGE(22); // Hit
  mvm_Handle* h = vm->gc_handles;
  while (h) {
    CODE_COVERAGE(243); // Hit
    if (h == handle) {
      CODE_COVERAGE_UNTESTED(244); // Not hit
      return true;
    }
    else {
      CODE_COVERAGE(245); // Hit
    }
    h = h->_next;
  }
  return false;
}
#endif // MVM_SAFE_MODE

void mvm_initializeHandle(VM* vm, mvm_Handle* handle) {
  CODE_COVERAGE(19); // Hit
  VM_ASSERT(vm, !vm_isHandleInitialized(vm, handle));
  handle->_next = vm->gc_handles;
  vm->gc_handles = handle;
  handle->_value = VM_VALUE_UNDEFINED;
}

void vm_cloneHandle(VM* vm, mvm_Handle* target, const mvm_Handle* source) {
  CODE_COVERAGE_UNTESTED(20); // Not hit
  VM_ASSERT(vm, !vm_isHandleInitialized(vm, source));
  mvm_initializeHandle(vm, target);
  target->_value = source->_value;
}

TeError mvm_releaseHandle(VM* vm, mvm_Handle* handle) {
  // This function doesn't contain coverage markers because node hits this path
  // non-deterministically.
  mvm_Handle** h = &vm->gc_handles;
  while (*h) {
    if (*h == handle) {
      *h = handle->_next;
      handle->_value = VM_VALUE_UNDEFINED;
      handle->_next = NULL;
      return MVM_E_SUCCESS;
    }
    h = &((*h)->_next);
  }
  handle->_value = VM_VALUE_UNDEFINED;
  handle->_next = NULL;
  return MVM_E_INVALID_HANDLE;
}

static Value vm_convertToString(VM* vm, Value value) {
  CODE_COVERAGE(23); // Hit
  TeTypeCode type = deepTypeOf(vm, value);
  const char* constStr;

  switch (type) {
    case TC_VAL_INT14:
    case TC_REF_INT32: {
      CODE_COVERAGE(246); // Hit
      int32_t i = vm_readInt32(vm, type, value);
      return vm_intToStr(vm, i);
    }
    case TC_REF_FLOAT64: {
      CODE_COVERAGE_UNTESTED(248); // Not hit
      return VM_NOT_IMPLEMENTED(vm);
    }
    case TC_REF_STRING: {
      CODE_COVERAGE(249); // Hit
      return value;
    }
    case TC_REF_INTERNED_STRING: {
      CODE_COVERAGE(250); // Hit
      return value;
    }
    case TC_REF_PROPERTY_LIST: {
      CODE_COVERAGE_UNTESTED(251); // Not hit
      return VM_NOT_IMPLEMENTED(vm);
    }
    case TC_REF_CLOSURE: {
      CODE_COVERAGE_UNTESTED(365); // Not hit
      return VM_NOT_IMPLEMENTED(vm);
    }
    case TC_REF_ARRAY: {
      CODE_COVERAGE_UNTESTED(252); // Not hit
      return VM_NOT_IMPLEMENTED(vm);
    }
    case TC_REF_FUNCTION: {
      CODE_COVERAGE_UNTESTED(254); // Not hit
      return VM_NOT_IMPLEMENTED(vm);
    }
    case TC_REF_HOST_FUNC: {
      CODE_COVERAGE_UNTESTED(255); // Not hit
      return VM_NOT_IMPLEMENTED(vm);
    }
    case TC_REF_RESERVED_1B: {
      CODE_COVERAGE_UNTESTED(256); // Not hit
      return VM_NOT_IMPLEMENTED(vm);
    }
    case TC_REF_CLASS: {
      CODE_COVERAGE_UNTESTED(596); // Not hit
      return VM_NOT_IMPLEMENTED(vm);
    }
    case TC_REF_VIRTUAL: {
      CODE_COVERAGE_UNTESTED(597); // Not hit
      return VM_NOT_IMPLEMENTED(vm);
    }
    case TC_REF_SYMBOL: {
      CODE_COVERAGE_UNTESTED(257); // Not hit
      return VM_NOT_IMPLEMENTED(vm);
    }
    case TC_VAL_UNDEFINED: {
      CODE_COVERAGE(258); // Hit
      constStr = "undefined";
      break;
    }
    case TC_VAL_NULL: {
      CODE_COVERAGE(259); // Hit
      constStr = "null";
      break;
    }
    case TC_VAL_TRUE: {
      CODE_COVERAGE(260); // Hit
      constStr = "true";
      break;
    }
    case TC_VAL_FALSE: {
      CODE_COVERAGE(261); // Hit
      constStr = "false";
      break;
    }
    case TC_VAL_NAN: {
      CODE_COVERAGE_UNTESTED(262); // Not hit
      constStr = "NaN";
      break;
    }
    case TC_VAL_NEG_ZERO: {
      CODE_COVERAGE(263); // Hit
      constStr = "0";
      break;
    }
    case TC_VAL_STR_LENGTH: {
      CODE_COVERAGE(266); // Hit
      return value;
    }
    case TC_VAL_STR_PROTO: {
      CODE_COVERAGE_UNTESTED(267); // Not hit
      return value;
    }
    case TC_VAL_DELETED: {
      return VM_UNEXPECTED_INTERNAL_ERROR(vm);
    }
    default: return VM_UNEXPECTED_INTERNAL_ERROR(vm);
  }

  return vm_newStringFromCStrNT(vm, constStr);
}

static Value vm_intToStr(VM* vm, int32_t i) {
  CODE_COVERAGE(618); // Hit
  static const char strMinInt[] = "-2147483648";
  char buf[12]; // Up to 11 digits plus a minus sign
  char* cur = &buf[sizeof buf];
  bool negative = false;
  if (i < 0) {
    CODE_COVERAGE(619); // Hit
    // Special case for this value because `-i` overflows.
    if (i == (int32_t)0x80000000) {
      CODE_COVERAGE(621); // Hit
      return vm_newStringFromCStrNT(vm, strMinInt);
    } else {
      CODE_COVERAGE(622); // Hit
    }
    negative = true;
    i = -i;
  }
  else {
    CODE_COVERAGE(620); // Hit
    negative = false;
  }
  do {
    *--cur = '0' + i % 10;
    i /= 10;
  } while (i);

  if (negative) {
    *--cur = '-';
  }

  return mvm_newString(vm, cur, &buf[sizeof buf] - cur);
}

static Value vm_concat(VM* vm, Value left, Value right) {
  CODE_COVERAGE(24); // Hit
  size_t leftSize = 0;
  LongPtr lpLeftStr = vm_toStringUtf8_long(vm, left, &leftSize);
  size_t rightSize = 0;
  LongPtr lpRightStr = vm_toStringUtf8_long(vm, right, &rightSize);
  uint8_t* data;
  Value value = vm_allocString(vm, leftSize + rightSize, (void**)&data);
  memcpy_long(data, lpLeftStr, leftSize);
  memcpy_long(data + leftSize, lpRightStr, rightSize);
  return value;
}

/* Returns the deep type of the value, looking through pointers and boxing */
static TeTypeCode deepTypeOf(VM* vm, Value value) {
  CODE_COVERAGE(27); // Hit

  if (Value_isShortPtr(value)) {
    CODE_COVERAGE(0); // Hit
    void* p = ShortPtr_decode(vm, value);
    uint16_t headerWord = readAllocationHeaderWord(p);
    TeTypeCode typeCode = vm_getTypeCodeFromHeaderWord(headerWord);
    return typeCode;
  } else {
    CODE_COVERAGE(515); // Hit
  }

  if (Value_isVirtualInt14(value)) {
    CODE_COVERAGE(295); // Hit
    return TC_VAL_INT14;
  } else {
    CODE_COVERAGE(516); // Hit
  }

  VM_ASSERT(vm, Value_isBytecodeMappedPtrOrWellKnown(value));

  // Check for "well known" values such as TC_VAL_UNDEFINED
  if (value < VM_VALUE_WELLKNOWN_END) {
    CODE_COVERAGE(296); // Hit
    return (TeTypeCode)((value >> 2) + 0x10);
  } else {
    CODE_COVERAGE(297); // Hit
  }

  LongPtr p = DynamicPtr_decode_long(vm, value);
  uint16_t headerWord = readAllocationHeaderWord_long(p);
  TeTypeCode typeCode = vm_getTypeCodeFromHeaderWord(headerWord);

  return typeCode;
}

#if MVM_SUPPORT_FLOAT
int32_t mvm_float64ToInt32(MVM_FLOAT64 value) {
  CODE_COVERAGE(486); // Hit
  if (isfinite(value)) {
    CODE_COVERAGE(487); // Hit
    return (int32_t)value;
  } else {
    CODE_COVERAGE(488); // Hit
    return 0;
  }
}

Value mvm_newNumber(VM* vm, MVM_FLOAT64 value) {
  CODE_COVERAGE(28); // Hit
  if (isnan(value)) {
    CODE_COVERAGE(298); // Hit
    return VM_VALUE_NAN;
  } else {
    CODE_COVERAGE(517); // Hit
  }

  if (value == -0.0) {
    CODE_COVERAGE(299); // Hit
    return VM_VALUE_NEG_ZERO;
  } else {
    CODE_COVERAGE(518); // Hit
  }

  // Doubles are very expensive to compute, so at every opportunity, we'll check
  // if we can coerce back to an integer
  int32_t valueAsInt = mvm_float64ToInt32(value);
  if (value == (MVM_FLOAT64)valueAsInt) {
    CODE_COVERAGE(300); // Hit
    return mvm_newInt32(vm, valueAsInt);
  } else {
    CODE_COVERAGE(301); // Hit
  }

  MVM_FLOAT64* pResult = GC_ALLOCATE_TYPE(vm, MVM_FLOAT64, TC_REF_FLOAT64);
  *pResult = value;

  return ShortPtr_encode(vm, pResult);
}
#endif // MVM_SUPPORT_FLOAT

Value mvm_newInt32(VM* vm, int32_t value) {
  CODE_COVERAGE(29); // Hit
  if ((value >= VM_MIN_INT14) && (value <= VM_MAX_INT14)) {
    CODE_COVERAGE(302); // Hit
    return VirtualInt14_encode(vm, value);
  } else {
    CODE_COVERAGE(303); // Hit
  }

  // Int32

  int32_t* pResult = GC_ALLOCATE_TYPE(vm, int32_t, TC_REF_INT32);
  *pResult = value;

  return ShortPtr_encode(vm, pResult);
}

bool mvm_toBool(VM* vm, Value value) {
  CODE_COVERAGE(30); // Hit

  TeTypeCode type = deepTypeOf(vm, value);
  switch (type) {
    case TC_VAL_INT14: {
      CODE_COVERAGE(304); // Hit
      return value != VirtualInt14_encode(vm, 0);
    }
    case TC_REF_INT32: {
      CODE_COVERAGE_UNTESTED(305); // Not hit
      // Int32 can't be zero, otherwise it would be encoded as an int14
      VM_ASSERT(vm, vm_readInt32(vm, type, value) != 0);
      return false;
    }
    case TC_REF_FLOAT64: {
      CODE_COVERAGE_UNTESTED(306); // Not hit
      #if MVM_SUPPORT_FLOAT
        // Double can't be zero, otherwise it would be encoded as an int14
        VM_ASSERT(vm, mvm_toFloat64(vm, value) != 0);
      #endif
      return false;
    }
    case TC_REF_INTERNED_STRING:
    case TC_REF_STRING: {
      CODE_COVERAGE(307); // Hit
      return vm_stringSizeUtf8(vm, value) != 0;
    }
    case TC_REF_PROPERTY_LIST: {
      CODE_COVERAGE(308); // Hit
      return true;
    }
    case TC_REF_CLOSURE: {
      CODE_COVERAGE_UNTESTED(372); // Not hit
      return true;
    }
    case TC_REF_ARRAY: {
      CODE_COVERAGE(309); // Hit
      return true;
    }
    case TC_REF_FUNCTION: {
      CODE_COVERAGE_UNTESTED(311); // Not hit
      return true;
    }
    case TC_REF_HOST_FUNC: {
      CODE_COVERAGE_UNTESTED(312); // Not hit
      return true;
    }
    case TC_REF_RESERVED_1B: {
      CODE_COVERAGE_UNTESTED(313); // Not hit
      return VM_RESERVED(vm);
    }
    case TC_REF_SYMBOL: {
      CODE_COVERAGE_UNTESTED(314); // Not hit
      return true;
    }
    case TC_REF_CLASS: {
      CODE_COVERAGE_UNTESTED(604); // Not hit
      return VM_RESERVED(vm);
    }
    case TC_REF_VIRTUAL: {
      CODE_COVERAGE_UNTESTED(609); // Not hit
      return VM_RESERVED(vm);
    }
    case TC_REF_INTERNAL_CONTAINER: {
      CODE_COVERAGE_UNTESTED(610); // Not hit
      return VM_RESERVED(vm);
    }
    case TC_VAL_UNDEFINED: {
      CODE_COVERAGE(315); // Hit
      return false;
    }
    case TC_VAL_NULL: {
      CODE_COVERAGE(316); // Hit
      return false;
    }
    case TC_VAL_TRUE: {
      CODE_COVERAGE(317); // Hit
      return true;
    }
    case TC_VAL_FALSE: {
      CODE_COVERAGE(318); // Hit
      return false;
    }
    case TC_VAL_NAN: {
      CODE_COVERAGE_UNTESTED(319); // Not hit
      return false;
    }
    case TC_VAL_NEG_ZERO: {
      CODE_COVERAGE_UNTESTED(320); // Not hit
      return false;
    }
    case TC_VAL_DELETED: {
      CODE_COVERAGE_UNTESTED(321); // Not hit
      return false;
    }
    case TC_VAL_STR_LENGTH: {
      CODE_COVERAGE_UNTESTED(268); // Not hit
      return true;
    }
    case TC_VAL_STR_PROTO: {
      CODE_COVERAGE_UNTESTED(269); // Not hit
      return true;
    }
    default: return VM_UNEXPECTED_INTERNAL_ERROR(vm);
  }
}

static bool vm_isString(VM* vm, Value value) {
  CODE_COVERAGE(31); // Hit
  TeTypeCode deepType = deepTypeOf(vm, value);
  if (
    (deepType == TC_REF_STRING) ||
    (deepType == TC_REF_INTERNED_STRING) ||
    (deepType == TC_VAL_STR_PROTO) ||
    (deepType == TC_VAL_STR_LENGTH)
  ) {
    CODE_COVERAGE(323); // Hit
    return true;
  } else {
    CODE_COVERAGE(324); // Hit
    return false;
  }
}

/** Reads a numeric value that is a subset of a 32-bit integer */
static int32_t vm_readInt32(VM* vm, TeTypeCode type, Value value) {
  CODE_COVERAGE(33); // Hit
  if (type == TC_VAL_INT14) {
    CODE_COVERAGE(330); // Hit
    return VirtualInt14_decode(vm, value);
  } else if (type == TC_REF_INT32) {
    CODE_COVERAGE(331); // Hit
    LongPtr target = DynamicPtr_decode_long(vm, value);
    int32_t result = (int32_t)LongPtr_read4(target);
    return result;
  } else {
    return VM_UNEXPECTED_INTERNAL_ERROR(vm);
  }
}

static void vm_push(VM* vm, uint16_t value) {
  CODE_COVERAGE(34); // Hit
  *(vm->stack->reg.pStackPointer++) = value;
}

static uint16_t vm_pop(VM* vm) {
  CODE_COVERAGE(35); // Hit
  return *(--vm->stack->reg.pStackPointer);
}

static inline uint16_t readAllocationHeaderWord_long(LongPtr pAllocation) {
  CODE_COVERAGE(519); // Hit
  return LongPtr_read2_aligned(LongPtr_add(pAllocation, -2));
}

static inline uint16_t readAllocationHeaderWord(void* pAllocation) {
  CODE_COVERAGE(520); // Hit
  return ((uint16_t*)pAllocation)[-1];
}

static inline mvm_TfHostFunction* vm_getResolvedImports(VM* vm) {
  CODE_COVERAGE(40); // Hit
  return (mvm_TfHostFunction*)(vm + 1); // Starts right after the header
}

mvm_TeType mvm_typeOf(VM* vm, Value value) {
  CODE_COVERAGE(42); // Hit
  TeTypeCode type = deepTypeOf(vm, value);
  // TODO: This should be implemented as a lookup table, not a switch. Actually,
  // there may be some other switches that should also be converted to lookups.
  switch (type) {
    case TC_VAL_UNDEFINED:
    case TC_VAL_DELETED: {
      CODE_COVERAGE(339); // Hit
      return VM_T_UNDEFINED;
    }

    case TC_VAL_NULL: {
      CODE_COVERAGE_UNTESTED(340); // Not hit
      return VM_T_NULL;
    }

    case TC_VAL_TRUE:
    case TC_VAL_FALSE: {
      CODE_COVERAGE(341); // Hit
      return VM_T_BOOLEAN;
    }

    case TC_VAL_INT14:
    case TC_REF_FLOAT64:
    case TC_REF_INT32:
    case TC_VAL_NAN:
    case TC_VAL_NEG_ZERO: {
      CODE_COVERAGE(342); // Hit
      return VM_T_NUMBER;
    }

    case TC_REF_STRING:
    case TC_REF_INTERNED_STRING:
    case TC_VAL_STR_LENGTH:
    case TC_VAL_STR_PROTO: {
      CODE_COVERAGE(343); // Hit
      return VM_T_STRING;
    }

    case TC_REF_ARRAY: {
      CODE_COVERAGE_UNTESTED(344); // Not hit
      return VM_T_ARRAY;
    }

    case TC_REF_PROPERTY_LIST: {
      CODE_COVERAGE_UNTESTED(345); // Not hit
      return VM_T_OBJECT;
    }

    case TC_REF_CLOSURE: {
      CODE_COVERAGE(346); // Hit
      return VM_T_FUNCTION;
    }

    case TC_REF_FUNCTION: {
      CODE_COVERAGE(594); // Hit
      return VM_T_FUNCTION;
    }

    case TC_REF_HOST_FUNC: {
      CODE_COVERAGE_UNTESTED(595); // Not hit
      return VM_T_FUNCTION;
    }

    case TC_REF_CLASS: {
      CODE_COVERAGE_UNTESTED(613); // Not hit
      return VM_T_FUNCTION;
    }

    case TC_REF_VIRTUAL: {
      CODE_COVERAGE_UNTESTED(614); // Not hit
      VM_NOT_IMPLEMENTED(vm);
      return 0;
    }

    case TC_REF_SYMBOL: {
      CODE_COVERAGE_UNTESTED(348); // Not hit
      return VM_T_SYMBOL;
    }

    default: VM_UNEXPECTED_INTERNAL_ERROR(vm); return VM_T_UNDEFINED;
  }
}

LongPtr vm_toStringUtf8_long(VM* vm, Value value, size_t* out_sizeBytes) {
  CODE_COVERAGE(43); // Hit
  value = vm_convertToString(vm, value);

  TeTypeCode typeCode = deepTypeOf(vm, value);

  if (typeCode == TC_VAL_STR_PROTO) {
    CODE_COVERAGE_UNTESTED(521); // Not hit
    *out_sizeBytes = sizeof PROTO_STR - 1;
    return LongPtr_new((void*)&PROTO_STR);
  } else {
    CODE_COVERAGE(522); // Hit
  }

  if (typeCode == TC_VAL_STR_LENGTH) {
    CODE_COVERAGE(523); // Hit
    *out_sizeBytes = sizeof LENGTH_STR - 1;
    return LongPtr_new((void*)&LENGTH_STR);
  } else {
    CODE_COVERAGE(524); // Hit
  }

  VM_ASSERT(vm, (typeCode == TC_REF_STRING) || (typeCode == TC_REF_INTERNED_STRING));

  LongPtr lpTarget = DynamicPtr_decode_long(vm, value);
  uint16_t headerWord = readAllocationHeaderWord_long(lpTarget);
  uint16_t sourceSize = vm_getAllocationSizeExcludingHeaderFromHeaderWord(headerWord);

  if (out_sizeBytes) {
    CODE_COVERAGE(349); // Hit
    *out_sizeBytes = sourceSize - 1; // Without the extra safety null-terminator
  } else {
    CODE_COVERAGE_UNTESTED(350); // Not hit
  }

  return lpTarget;
}

const char* mvm_toStringUtf8(VM* vm, Value value, size_t* out_sizeBytes) {
  CODE_COVERAGE(623); // Hit
  /*
   * Note: I previously had this function returning a long pointer, but this
   * tripped someone up because they passed the result directly to printf, which
   * on MSP430 apparently doesn't support arbitrary long pointers (data20
   * pointers). Now I just copy it locally.
   */

  size_t size; // Size excluding a null terminator
  LongPtr lpTarget = vm_toStringUtf8_long(vm, value, &size);
  if (out_sizeBytes)
    *out_sizeBytes = size;

  void* pTarget = LongPtr_truncate(lpTarget);
  // Is the string in local memory?
  if (LongPtr_new(pTarget) == lpTarget) {
    CODE_COVERAGE(624); // Hit
    return (const char*)pTarget;
  } else {
    CODE_COVERAGE_UNTESTED(625); // Not hit
    // Allocate a new string in local memory (with additional null terminator)
    vm_allocString(vm, size, &pTarget);
    memcpy_long(pTarget, lpTarget, size);

    return (const char*)pTarget;
  }
}

Value mvm_newBoolean(bool source) {
  CODE_COVERAGE_UNTESTED(44); // Not hit
  return source ? VM_VALUE_TRUE : VM_VALUE_FALSE;
}

Value vm_allocString(VM* vm, size_t sizeBytes, void** out_pData) {
  CODE_COVERAGE(45); // Hit
  if (sizeBytes < 3)
    TABLE_COVERAGE(sizeBytes, 3, 525); // Hit 2/3
  if (sizeBytes > 0x3FFF - 1) {
    CODE_COVERAGE_ERROR_PATH(353); // Not hit
    MVM_FATAL_ERROR(vm, MVM_E_ALLOCATION_TOO_LARGE);
  } else {
    CODE_COVERAGE(354); // Hit
  }
  // Note: allocating 1 extra byte for the extra null terminator
  char* pData = gc_allocateWithHeader(vm, (uint16_t)sizeBytes + 1, TC_REF_STRING);
  *out_pData = pData;
  // Null terminator
  pData[sizeBytes] = '\0';
  return ShortPtr_encode(vm, pData);
}

// New string from null-terminated
static Value vm_newStringFromCStrNT(VM* vm, const char* s) {
  size_t len = strlen(s);
  return mvm_newString(vm, s, len);
}

Value mvm_newString(VM* vm, const char* sourceUtf8, size_t sizeBytes) {
  CODE_COVERAGE(46); // Hit
  void* data;
  Value value = vm_allocString(vm, sizeBytes, &data);
  memcpy(data, sourceUtf8, sizeBytes);
  return value;
}

static Value getBuiltin(VM* vm, mvm_TeBuiltins builtinID) {
  CODE_COVERAGE(526); // Hit
  LongPtr lpBuiltins = getBytecodeSection(vm, BCS_BUILTINS, NULL);
  LongPtr lpBuiltin = LongPtr_add(lpBuiltins, (int16_t)(builtinID * sizeof (Value)));
  Value value = LongPtr_read2_aligned(lpBuiltin);
  return value;
}

/**
 * If the value is a handle, this returns a pointer to the global variable
 * referenced by the handle. Otherwise, this returns NULL.
 */
static inline Value* getHandleTargetOrNull(VM* vm, Value value) {
  CODE_COVERAGE_UNTESTED(527); // Not hit
  if (!Value_isBytecodeMappedPtrOrWellKnown(value)) {
    CODE_COVERAGE_UNTESTED(528); // Not hit
    return NULL;
  } else {
    CODE_COVERAGE_UNTESTED(529); // Not hit
  }
  uint16_t globalsOffset = getSectionOffset(vm->lpBytecode, BCS_GLOBALS);
  uint16_t globalsEndOffset = getSectionOffset(vm->lpBytecode, sectionAfter(vm, BCS_GLOBALS));
  if ((value < globalsOffset) || (value >= globalsEndOffset)) {
    CODE_COVERAGE_UNTESTED(530); // Not hit
    return NULL;
  } else {
    CODE_COVERAGE_UNTESTED(531); // Not hit
  }
  uint16_t globalIndex = (value - globalsOffset) / 2;
  return &vm->globals[globalIndex];
}

/**
 * Assigns to the slot pointed to by lpTarget
 *
 * If lpTarget points to a handle, then the corresponding global variable is
 * mutated. Otherwise, the target is directly mutated.
 *
 * This is used to synthesize mutation of slots in ROM, such as exports,
 * builtins, and properties of ROM objects. Such logically-mutable slots *must*
 * hold a value that is a BytecodeMappedPtr to a global variable that holds the
 * mutable reference.
 *
 * The function works transparently on RAM or ROM slots.
 */
// TODO: probably SetProperty should use this, so it works on ROM-allocated
// objects/arrays. Probably a good candidate for TDD.
static void setSlot_long(VM* vm, LongPtr lpSlot, Value value) {
  CODE_COVERAGE_UNTESTED(532); // Not hit
  Value slotContents = LongPtr_read2_aligned(lpSlot);
  // Work out if the target slot is actually a handle.
  Value* handleTarget = getHandleTargetOrNull(vm, slotContents);
  if (handleTarget) {
    CODE_COVERAGE_UNTESTED(533); // Not hit
    // Set the corresponding global variable
    *handleTarget = value;
    return;
  } else {
    CODE_COVERAGE_UNTESTED(534); // Not hit
  }
  // Otherwise, for the mutation must be valid, the slot must be in RAM.

  // We never mutate through a long pointer, because anything mutable must be in
  // RAM and anything in RAM must be addressable by a short pointer
  Value* pSlot = LongPtr_truncate(lpSlot);

  // Check the truncation hasn't lost anything. If this fails, the slot could be
  // in ROM. If this passes, the slot
  VM_ASSERT(vm, LongPtr_new(pSlot) == lpSlot);

  // The compiler must never produce bytecode that is able to attempt to write
  // to the bytecode image itself, but just to catch mistakes, here's an
  // assertion to make sure it doesn't write to bytecode. In a properly working
  // system (compiler + engine), this assertion isn't needed
  VM_ASSERT(vm, (lpSlot < vm->lpBytecode) ||
    (lpSlot >= LongPtr_add(vm->lpBytecode, getBytecodeSize(vm))));

  *pSlot = value;
}

static void setBuiltin(VM* vm, mvm_TeBuiltins builtinID, Value value) {
  CODE_COVERAGE_UNTESTED(535); // Not hit
  LongPtr lpBuiltins = getBytecodeSection(vm, BCS_BUILTINS, NULL);
  LongPtr lpBuiltin = LongPtr_add(lpBuiltins, (int16_t)(builtinID * sizeof (Value)));
  setSlot_long(vm, lpBuiltin, value);
}

static TeError getProperty(VM* vm, Value objectValue, Value vPropertyName, Value* vPropertyValue) {
  CODE_COVERAGE(48); // Hit

  toPropertyName(vm, &vPropertyName);
  TeTypeCode type = deepTypeOf(vm, objectValue);
  switch (type) {
    case TC_REF_PROPERTY_LIST: {
      CODE_COVERAGE(359); // Hit
      if (vPropertyName == VM_VALUE_STR_PROTO) {
        CODE_COVERAGE_UNIMPLEMENTED(326); // Not hit
        VM_NOT_IMPLEMENTED(vm);
        return MVM_E_NOT_IMPLEMENTED;
      }
      LongPtr lpPropertyList = DynamicPtr_decode_long(vm, objectValue);
      DynamicPtr dpProto = READ_FIELD_2(lpPropertyList, TsPropertyList, dpProto);

      while (lpPropertyList) {
        uint16_t headerWord = readAllocationHeaderWord_long(lpPropertyList);
        uint16_t size = vm_getAllocationSizeExcludingHeaderFromHeaderWord(headerWord);
        uint16_t propCount = (size - sizeof (TsPropertyList)) / 4;

        LongPtr p = LongPtr_add(lpPropertyList, sizeof (TsPropertyList));
        while (propCount--) {
          Value key = LongPtr_read2_aligned(p);
          p = LongPtr_add(p, 2);
          Value value = LongPtr_read2_aligned(p);
          p = LongPtr_add(p, 2);

          if (key == vPropertyName) {
            CODE_COVERAGE(361); // Hit
            *vPropertyValue = value;
            return MVM_E_SUCCESS;
          } else {
            CODE_COVERAGE(362); // Hit
          }
        }

        DynamicPtr dpNext = READ_FIELD_2(lpPropertyList, TsPropertyList, dpNext);
         // Move to next group, if there is one
        if (dpNext != VM_VALUE_NULL) {
          CODE_COVERAGE(536); // Hit
          lpPropertyList = DynamicPtr_decode_long(vm, dpNext);
        } else { // Otherwise try read from the prototype
          CODE_COVERAGE(537); // Hit
          lpPropertyList = DynamicPtr_decode_long(vm, dpProto);
          if (lpPropertyList) {
            CODE_COVERAGE_UNTESTED(538); // Not hit
            dpProto = READ_FIELD_2(lpPropertyList, TsPropertyList, dpProto);
          } else {
            CODE_COVERAGE(539); // Hit
          }
        }
      }

      *vPropertyValue = VM_VALUE_UNDEFINED;
      return MVM_E_SUCCESS;
    }
    // TODO: TC_REF_FIXED_LENGTH_ARRAY
    case TC_REF_ARRAY: {
      CODE_COVERAGE(363); // Hit
      LongPtr lpArr = DynamicPtr_decode_long(vm, objectValue);
      Value viLength = READ_FIELD_2(lpArr, TsArray, viLength);
      VM_ASSERT(vm, Value_isVirtualInt14(viLength));
      uint16_t length = VirtualInt14_decode(vm, viLength);
      if (vPropertyName == VM_VALUE_STR_LENGTH) {
        CODE_COVERAGE(274); // Hit
        VM_ASSERT(vm, Value_isVirtualInt14(viLength));
        *vPropertyValue = viLength;
        return MVM_E_SUCCESS;
      } else if (vPropertyName == VM_VALUE_STR_PROTO) {
        CODE_COVERAGE(275); // Hit
        *vPropertyValue = getBuiltin(vm, BIN_ARRAY_PROTO);
        return MVM_E_SUCCESS;
      } else {
        CODE_COVERAGE(276); // Hit
      }
      // Array index
      if (Value_isVirtualInt14(vPropertyName)) {
        CODE_COVERAGE(277); // Hit
        uint16_t index = VirtualInt14_decode(vm, vPropertyName);
        DynamicPtr dpData = READ_FIELD_2(lpArr, TsArray, dpData);
        LongPtr lpData = DynamicPtr_decode_long(vm, dpData);
        if (index >= length) {
          CODE_COVERAGE(283); // Hit
          *vPropertyValue = VM_VALUE_UNDEFINED;
          return MVM_E_SUCCESS;
        } else {
          CODE_COVERAGE(328); // Hit
        }
        // We've already checked if the value exceeds the length, so lpData
        // cannot be null and the capacity must be at least as large as the
        // length of the array.
        VM_ASSERT(vm, lpData);
        VM_ASSERT(vm, length * 2 <= vm_getAllocationSizeExcludingHeaderFromHeaderWord(readAllocationHeaderWord_long(lpData)));
        Value value = LongPtr_read2_aligned(LongPtr_add(lpData, index * 2));
        if (value == VM_VALUE_DELETED) {
          CODE_COVERAGE(329); // Hit
          value = VM_VALUE_UNDEFINED;
        } else {
          CODE_COVERAGE(364); // Hit
        }
        *vPropertyValue = value;
        return MVM_E_SUCCESS;
      }
      CODE_COVERAGE(278); // Hit

      Value arrayProto = getBuiltin(vm, BIN_ARRAY_PROTO);
      if (arrayProto != VM_VALUE_NULL) {
        CODE_COVERAGE(396); // Hit
        return getProperty(vm, arrayProto, vPropertyName, vPropertyValue);
      } else {
        CODE_COVERAGE_UNTESTED(397); // Not hit
        *vPropertyValue = VM_VALUE_UNDEFINED;
        return MVM_E_SUCCESS;
      }
    }
    default: return MVM_E_TYPE_ERROR;
  }
}

static void growArray(VM* vm, TsArray* arr, uint16_t newLength, uint16_t newCapacity) {
  CODE_COVERAGE(293); // Hit
  VM_ASSERT(vm, newCapacity >= newLength);
  if (newCapacity > MAX_ALLOCATION_SIZE / 2) {
    CODE_COVERAGE_ERROR_PATH(540); // Not hit
    MVM_FATAL_ERROR(vm, MVM_E_ARRAY_TOO_LONG);
  }
  VM_ASSERT(vm, newCapacity != 0);

  uint16_t* pNewData = gc_allocateWithHeader(vm, newCapacity * 2, TC_REF_FIXED_LENGTH_ARRAY);
  // Copy values from the old array
  DynamicPtr dpOldData = arr->dpData;
  uint16_t oldCapacity = 0;
  if (dpOldData != VM_VALUE_NULL) {
    CODE_COVERAGE(294); // Hit
    LongPtr lpOldData = DynamicPtr_decode_long(vm, dpOldData);

    uint16_t oldDataHeader = readAllocationHeaderWord_long(lpOldData);
    uint16_t oldSize = vm_getAllocationSizeExcludingHeaderFromHeaderWord(oldDataHeader);
    VM_ASSERT(vm, (oldSize & 1) == 0);
    oldCapacity = oldSize / 2;

    memcpy_long(pNewData, lpOldData, oldSize);
  } else {
    CODE_COVERAGE(310); // Hit
  }
  CODE_COVERAGE(325); // Hit
  VM_ASSERT(vm, newCapacity >= oldCapacity);
  // Fill in the rest of the memory as holes
  uint16_t* p = &pNewData[oldCapacity];
  uint16_t* end = &pNewData[newCapacity];
  while (p != end) {
    *p++ = VM_VALUE_DELETED;
  }
  arr->dpData = ShortPtr_encode(vm, pNewData);
  arr->viLength = VirtualInt14_encode(vm, newLength);
}

static TeError setProperty(VM* vm, Value vObjectValue, Value vPropertyName, Value vPropertyValue) {
  CODE_COVERAGE(49); // Hit

  toPropertyName(vm, &vPropertyName);
  TeTypeCode type = deepTypeOf(vm, vObjectValue);
  switch (type) {
    case TC_REF_PROPERTY_LIST: {
      CODE_COVERAGE(366); // Hit
      if (vPropertyName == VM_VALUE_STR_PROTO) {
        CODE_COVERAGE_UNIMPLEMENTED(327); // Not hit
        VM_NOT_IMPLEMENTED(vm);
        return MVM_E_NOT_IMPLEMENTED;
      } else {
        CODE_COVERAGE(541); // Hit
      }

      // Note: while objects in general can be in ROM, objects which are
      // writable must always be in RAM.

      TsPropertyList* pPropertyList = DynamicPtr_decode_native(vm, vObjectValue);

      while (true) {
        CODE_COVERAGE(367); // Hit
        uint16_t headerWord = readAllocationHeaderWord(pPropertyList);
        uint16_t size = vm_getAllocationSizeExcludingHeaderFromHeaderWord(headerWord);
        uint16_t propCount = (size - sizeof (TsPropertyList)) / 4;

        uint16_t* p = (uint16_t*)(pPropertyList + 1);
        while (propCount--) {
          Value key = *p++;

          // We can do direct comparison because the strings have been interned,
          // and numbers are represented in a normalized way.
          if (key == vPropertyName) {
            CODE_COVERAGE(368); // Hit
            *p = vPropertyValue;
            return MVM_E_SUCCESS;
          } else {
            // Skip to next property
            p++;
            CODE_COVERAGE(369); // Hit
          }
        }

        DynamicPtr dpNext = pPropertyList->dpNext;
        // Move to next group, if there is one
        if (dpNext != VM_VALUE_NULL) {
          CODE_COVERAGE(542); // Hit
          pPropertyList = DynamicPtr_decode_native(vm, dpNext);
        } else {
          CODE_COVERAGE(543); // Hit
          break;
        }
      }
      // If we reach the end, then this is a new property. We add new properties
      // by just appending a new TsPropertyList onto the linked list. The GC
      // will compact these into the head later.
      TsPropertyCell* pNewCell = GC_ALLOCATE_TYPE(vm, TsPropertyCell, TC_REF_PROPERTY_LIST);
      ShortPtr spNewCell = ShortPtr_encode(vm, pNewCell);
      pNewCell->base.dpNext = VM_VALUE_NULL;
      pNewCell->base.dpProto = VM_VALUE_NULL; // Not used because this is a child cell, but still needs a value because the GC sees it.
      pNewCell->key = vPropertyName;
      pNewCell->value = vPropertyValue;

      // Attach to linked list. This needs to be a long-pointer write because we
      // don't know if the original property list was in data memory.
      //
      // Note: `pPropertyList` currently points to the last property list in
      // the chain.
      pPropertyList->dpNext = spNewCell;

      return MVM_E_SUCCESS;
    }
    case TC_REF_ARRAY: {
      CODE_COVERAGE(370); // Hit

      // Note: while objects in general can be in ROM, objects which are
      // writable must always be in RAM.

      TsArray* arr = DynamicPtr_decode_native(vm, vObjectValue);
      VirtualInt14 viLength = arr->viLength;
      VM_ASSERT(vm, Value_isVirtualInt14(viLength));
      uint16_t oldLength = VirtualInt14_decode(vm, viLength);
      DynamicPtr dpData = arr->dpData;
      uint16_t* pData = NULL;
      uint16_t oldCapacity = 0;
      if (dpData != VM_VALUE_NULL) {
        CODE_COVERAGE(544); // Hit
        VM_ASSERT(vm, Value_isShortPtr(dpData));
        pData = DynamicPtr_decode_native(vm, dpData);
        uint16_t dataSize = getAllocationSize(pData);
        oldCapacity = dataSize / 2;
      } else {
        CODE_COVERAGE(545); // Hit
      }

      // If the property name is "length" then we'll be changing the length
      if (vPropertyName == VM_VALUE_STR_LENGTH) {
        CODE_COVERAGE(282); // Hit

        if (!Value_isVirtualInt14(vPropertyValue))
          MVM_FATAL_ERROR(vm, MVM_E_TYPE_ERROR);
        uint16_t newLength = VirtualInt14_decode(vm, vPropertyValue);

        if (newLength < oldLength) { // Making array smaller
          CODE_COVERAGE(176); // Hit
          // pData will not be null because oldLength must be more than 1 for it to get here
          VM_ASSERT(vm, pData);
          // Wipe array items that aren't reachable
          uint16_t count = oldLength - newLength;
          uint16_t* p = &pData[newLength];
          while (count--)
            *p++ = VM_VALUE_DELETED;

          arr->viLength = VirtualInt14_encode(vm, newLength);
          return MVM_E_SUCCESS;
        } else if (newLength == oldLength) {
          CODE_COVERAGE_UNTESTED(546); // Not hit
          /* Do nothing */
        } else if (newLength <= oldCapacity) { // Array is getting bigger, but still less than capacity
          CODE_COVERAGE(287); // Hit

          // We can just overwrite the length field. Note that the newly
          // uncovered memory is already filled with VM_VALUE_DELETED
          arr->viLength = VirtualInt14_encode(vm, newLength);
          return MVM_E_SUCCESS;
        } else { // Make array bigger
          CODE_COVERAGE(288); // Hit
          // I'll assume that direct assignments to the length mean that people
          // know exactly how big the array should be, so we don't add any
          // extra capacity
          uint16_t newCapacity = newLength;
          growArray(vm, arr, newLength, newCapacity);
          return MVM_E_SUCCESS;
        }
      } else if (vPropertyName == VM_VALUE_STR_PROTO) { // Writing to the __proto__ property
        CODE_COVERAGE_UNTESTED(289); // Not hit
        // We could make this read/write in future
        return MVM_E_PROTO_IS_READONLY;
      } else if (Value_isVirtualInt14(vPropertyName)) { // Array index
        CODE_COVERAGE(285); // Hit
        uint16_t index = VirtualInt14_decode(vm, vPropertyName);

        // Need to expand the array?
        if (index >= oldLength) {
          CODE_COVERAGE(290); // Hit
          uint16_t newLength = index + 1;
          if (index < oldCapacity) {
            CODE_COVERAGE(291); // Hit
            // The length changes to include the value. The extra slots are
            // already filled in with holes from the original allocation.
            arr->viLength = VirtualInt14_encode(vm, newLength);
          } else {
            CODE_COVERAGE(292); // Hit
            // We expand the capacity more aggressively here because this is the
            // path used when we push into arrays or just assign values to an
            // array in a loop.
            uint16_t newCapacity = oldCapacity * 2;
            if (newCapacity < 4) newCapacity = 4;
            if (newCapacity < newLength) newCapacity = newLength;
            growArray(vm, arr, newLength, newCapacity);
          }
        } // End of array expansion

        // By this point, the array should have expanded as necessary
        dpData = arr->dpData;
        VM_ASSERT(vm, dpData != VM_VALUE_NULL);
        VM_ASSERT(vm, Value_isShortPtr(dpData));
        pData = DynamicPtr_decode_native(vm, dpData);
        #if MVM_SAFE_MODE
          if (!pData) {
            VM_ASSERT(vm, false);
            return MVM_E_ASSERTION_FAILED;
          }
        #endif // MVM_SAFE_MODE

        // Write the item to memory
        pData[index] = vPropertyValue;

        return MVM_E_SUCCESS;
      }
      CODE_COVERAGE(286); // Hit

      // JavaScript doesn't seem to throw by default when you set properties on
      // immutable objects. Here, I'm just treating the array as if it were
      // immutable with respect to non-index properties, and so here I'm just
      // ignoring the write.
      return MVM_E_SUCCESS;
    }
    default: return MVM_E_TYPE_ERROR;
  }
}

/** Converts the argument to either an TC_VAL_INT14 or a TC_REF_INTERNED_STRING, or gives an error */
static TeError toPropertyName(VM* vm, Value* value) {
  CODE_COVERAGE(50); // Hit
  // Property names in microvium are either integer indexes or non-integer interned strings
  TeTypeCode type = deepTypeOf(vm, *value);
  switch (type) {
    // These are already valid property names
    case TC_VAL_INT14: {
      CODE_COVERAGE(279); // Hit
      if (VirtualInt14_decode(vm, *value) < 0) {
        CODE_COVERAGE_UNTESTED(280); // Not hit
        return MVM_E_RANGE_ERROR;
      }
      CODE_COVERAGE(281); // Hit
      return MVM_E_SUCCESS;
    }
    case TC_REF_INTERNED_STRING: {
      CODE_COVERAGE(373); // Hit
      return MVM_E_SUCCESS;
    }

    case TC_REF_INT32: {
      CODE_COVERAGE_ERROR_PATH(374); // Not hit
      // 32-bit numbers are out of the range of supported array indexes
      return MVM_E_RANGE_ERROR;
    }

    case TC_REF_STRING: {
      CODE_COVERAGE_UNTESTED(375); // Not hit

      // Note: In Microvium at the moment, it's illegal to use an integer-valued
      // string as a property name. If the string is in bytecode, it will only
      // have the type TC_REF_STRING if it's a number and is illegal.
      if (!Value_isShortPtr(*value)) {
        return MVM_E_TYPE_ERROR;
      }

      if (vm_ramStringIsNonNegativeInteger(vm, *value)) {
        CODE_COVERAGE_ERROR_PATH(378); // Not hit
        return MVM_E_TYPE_ERROR;
      } else {
        CODE_COVERAGE_UNTESTED(379); // Not hit
      }

      // Strings need to be converted to interned strings in order to be valid
      // property names. This is because properties are searched by reference
      // equality.
      *value = toInternedString(vm, *value);
      return MVM_E_SUCCESS;
    }

    case TC_VAL_STR_LENGTH: {
      CODE_COVERAGE(272); // Hit
      return MVM_E_SUCCESS;
    }

    case TC_VAL_STR_PROTO: {
      CODE_COVERAGE(273); // Hit
      return MVM_E_SUCCESS;
    }
    default: {
      CODE_COVERAGE_ERROR_PATH(380); // Not hit
      return MVM_E_TYPE_ERROR;
    }
  }
}

// Converts a TC_REF_STRING to a TC_REF_INTERNED_STRING
// TODO: Test cases for this function
static Value toInternedString(VM* vm, Value value) {
  CODE_COVERAGE_UNTESTED(51); // Not hit
  VM_ASSERT(vm, deepTypeOf(vm, value) == TC_REF_STRING);

  // TC_REF_STRING values are always in GC memory. If they were in flash, they'd
  // already be TC_REF_INTERNED_STRING.
  char* pStr1 = DynamicPtr_decode_native(vm, value);
  uint16_t str1Size = getAllocationSize(pStr1);

  LongPtr lpStr1 = LongPtr_new(pStr1);
  // Note: the sizes here include the null terminator
  if ((str1Size == sizeof PROTO_STR) && (memcmp_long(lpStr1, LongPtr_new((void*)&PROTO_STR), sizeof PROTO_STR) == 0)) {
    CODE_COVERAGE_UNTESTED(547); // Not hit
    return VM_VALUE_STR_PROTO;
  } else if ((str1Size == sizeof LENGTH_STR) && (memcmp_long(lpStr1, LongPtr_new((void*)&LENGTH_STR), sizeof LENGTH_STR) == 0)) {
    CODE_COVERAGE_UNTESTED(548); // Not hit
    return VM_VALUE_STR_LENGTH;
  } else {
    CODE_COVERAGE_UNTESTED(549); // Not hit
  }

  LongPtr lpBytecode = vm->lpBytecode;

  // We start by searching the string table for interend strings that are baked
  // into the ROM. These are stored alphabetically, so we can perform a binary
  // search.

  uint16_t stringTableOffset = getSectionOffset(vm->lpBytecode, BCS_STRING_TABLE);
  uint16_t stringTableSize = getSectionOffset(vm->lpBytecode, sectionAfter(vm, BCS_STRING_TABLE)) - stringTableOffset;
  int strCount = stringTableSize / sizeof (Value);

  int first = 0;
  int last = strCount;
  int middle = (first + last) / 2;

  while (first <= last) {
    CODE_COVERAGE_UNTESTED(381); // Not hit
    uint16_t str2Offset = stringTableOffset + middle * 2;
    Value vStr2 = LongPtr_read2_aligned(LongPtr_add(lpBytecode, str2Offset));
    LongPtr lpStr2 = DynamicPtr_decode_long(vm, vStr2);
    uint16_t header = readAllocationHeaderWord_long(lpStr2);
    TeTypeCode tc = vm_getTypeCodeFromHeaderWord(header);
    VM_ASSERT(vm, tc == TC_REF_INTERNED_STRING);
    uint16_t str2Size = vm_getAllocationSizeExcludingHeaderFromHeaderWord(header);
    int compareSize = str1Size < str2Size ? str1Size : str2Size;
    int c = memcmp_long(lpStr1, lpStr2, compareSize);

    // If they compare equal for the range that they have in common, we check the length
    if (c == 0) {
      CODE_COVERAGE_UNTESTED(382); // Not hit
      if (str1Size < str2Size) {
        CODE_COVERAGE_UNTESTED(383); // Not hit
        c = -1;
      } else if (str1Size > str2Size) {
        CODE_COVERAGE_UNTESTED(384); // Not hit
        c = 1;
      } else {
        CODE_COVERAGE_UNTESTED(385); // Not hit
        // Exact match
        return vStr2;
      }
    }

    // c is > 0 if the string we're searching for comes after the middle point
    if (c > 0) {
      CODE_COVERAGE_UNTESTED(386); // Not hit
      first = middle + 1;
    } else {
      CODE_COVERAGE_UNTESTED(387); // Not hit
      last = middle - 1;
    }

    middle = (first + last) / 2;
  }

  // At this point, we haven't found the interned string in the bytecode. We
  // need to check in RAM. Now we're comparing an in-RAM string against other
  // in-RAM strings. We're looking for an exact match, not performing a binary
  // search with inequality comparison, since the linked list of interned
  // strings in RAM is not sorted.
  Value vInternedStrings = getBuiltin(vm, BIN_INTERNED_STRINGS);
  VM_ASSERT(vm, (vInternedStrings == VM_VALUE_NULL) || Value_isShortPtr(vInternedStrings));
  Value spCell = vInternedStrings;
  while (spCell != VM_VALUE_NULL) {
    CODE_COVERAGE_UNTESTED(388); // Not hit
    VM_ASSERT(vm, Value_isShortPtr(spCell));
    TsInternedStringCell* pCell = ShortPtr_decode(vm, spCell);
    Value vStr2 = pCell->str;
    char* pStr2 = ShortPtr_decode(vm, vStr2);
    uint16_t str2Header = readAllocationHeaderWord(pStr2);
    uint16_t str2Size = vm_getAllocationSizeExcludingHeaderFromHeaderWord(str2Header);

    // The sizes have to match for the strings to be equal
    if (str2Size == str1Size) {
      CODE_COVERAGE_UNTESTED(389); // Not hit
      // Note: we use memcmp instead of strcmp because strings are allowed to
      // have embedded null terminators.
      int c = memcmp(pStr1, pStr2, str1Size);
      // Equal?
      if (c == 0) {
        CODE_COVERAGE_UNTESTED(390); // Not hit
        return vStr2;
      } else {
        CODE_COVERAGE_UNTESTED(391); // Not hit
      }
    } else {
      CODE_COVERAGE_UNTESTED(550); // Not hit
    }
    spCell = pCell->spNext;
    TABLE_COVERAGE(spCell ? 1 : 0, 2, 551); // Not hit
  }

  // If we get here, it means there was no matching interned string already
  // existing in ROM or RAM. We upgrade the current string to a
  // TC_REF_INTERNED_STRING, since we now know it doesn't conflict with any existing
  // existing interned strings.
  setHeaderWord(vm, pStr1, TC_REF_INTERNED_STRING, str1Size);

  // Add the string to the linked list of interned strings
  TsInternedStringCell* pCell = GC_ALLOCATE_TYPE(vm, TsInternedStringCell, TC_REF_INTERNAL_CONTAINER);
  // Push onto linked list2
  pCell->spNext = vInternedStrings;
  pCell->str = value;
  setBuiltin(vm, BIN_INTERNED_STRINGS, ShortPtr_encode(vm, pCell));

  return value;
}

static int memcmp_long(LongPtr p1, LongPtr p2, size_t size) {
  CODE_COVERAGE_UNTESTED(471); // Not hit
  return MVM_LONG_MEM_CMP(p1, p2, size);
}

static void memcpy_long(void* target, LongPtr source, size_t size) {
  CODE_COVERAGE(9); // Hit
  MVM_LONG_MEM_CPY(target, source, size);
}

/** Size of string excluding bonus null terminator */
static uint16_t vm_stringSizeUtf8(VM* vm, Value stringValue) {
  CODE_COVERAGE(53); // Hit
  LongPtr lpStr = DynamicPtr_decode_long(vm, stringValue);
  uint16_t headerWord = readAllocationHeaderWord_long(lpStr);
  TeTypeCode typeCode = vm_getTypeCodeFromHeaderWord(headerWord);
  if (typeCode == TC_VAL_STR_PROTO) {
    CODE_COVERAGE_UNTESTED(552); // Not hit
    return 9;
  } else {
    CODE_COVERAGE(553); // Hit
  }
  if (typeCode == TC_VAL_STR_LENGTH) return 6;
  VM_ASSERT(vm, (typeCode == TC_REF_STRING) || (typeCode == TC_REF_INTERNED_STRING));
  return vm_getAllocationSizeExcludingHeaderFromHeaderWord(headerWord) - 1;
}

/**
 * Checks if a string contains only decimal digits (and is not empty). May only
 * be called on TC_REF_STRING and only those in GC memory.
 */
static bool vm_ramStringIsNonNegativeInteger(VM* vm, Value str) {
  CODE_COVERAGE_UNTESTED(55); // Not hit
  VM_ASSERT(vm, deepTypeOf(vm, str) == TC_REF_STRING);

  char* pStr = ShortPtr_decode(vm, str);

  // Length excluding bonus null terminator
  uint16_t len = getAllocationSize(pStr) - 1;
  char* p = pStr;
  if (!len) {
    CODE_COVERAGE_UNTESTED(554); // Not hit
    return false;
  } else {
    CODE_COVERAGE_UNTESTED(555); // Not hit
  }
  while (len--) {
    CODE_COVERAGE_UNTESTED(398); // Not hit
    if (!isdigit(*p++)) {
      CODE_COVERAGE_UNTESTED(399); // Not hit
      return false;
    } else {
      CODE_COVERAGE_UNTESTED(400); // Not hit
    }
  }
  return true;
}

TeError toInt32Internal(mvm_VM* vm, mvm_Value value, int32_t* out_result) {
  CODE_COVERAGE(56); // Hit
  // TODO: when the type codes are more stable, we should convert these to a table.
  *out_result = 0;
  TeTypeCode type = deepTypeOf(vm, value);
  MVM_SWITCH_CONTIGUOUS(type, TC_END - 1) {
    MVM_CASE_CONTIGUOUS(TC_VAL_INT14):
    MVM_CASE_CONTIGUOUS(TC_REF_INT32): {
      CODE_COVERAGE(401); // Hit
      *out_result = vm_readInt32(vm, type, value);
      return MVM_E_SUCCESS;
    }
    MVM_CASE_CONTIGUOUS(TC_REF_FLOAT64): {
      CODE_COVERAGE(402); // Hit
      return MVM_E_FLOAT64;
    }
    MVM_CASE_CONTIGUOUS(TC_REF_STRING): {
      CODE_COVERAGE_UNIMPLEMENTED(403); // Not hit
      VM_NOT_IMPLEMENTED(vm); break;
    }
    MVM_CASE_CONTIGUOUS(TC_REF_INTERNED_STRING): {
      CODE_COVERAGE_UNIMPLEMENTED(404); // Not hit
      VM_NOT_IMPLEMENTED(vm); break;
    }
    MVM_CASE_CONTIGUOUS(TC_VAL_STR_LENGTH): {
      CODE_COVERAGE_UNIMPLEMENTED(270); // Not hit
      VM_NOT_IMPLEMENTED(vm); break;
    }
    MVM_CASE_CONTIGUOUS(TC_VAL_STR_PROTO): {
      CODE_COVERAGE_UNIMPLEMENTED(271); // Not hit
      VM_NOT_IMPLEMENTED(vm); break;
    }
    MVM_CASE_CONTIGUOUS(TC_REF_PROPERTY_LIST): {
      CODE_COVERAGE(405); // Hit
      return MVM_E_NAN;
    }
    MVM_CASE_CONTIGUOUS(TC_REF_ARRAY): {
      CODE_COVERAGE_UNTESTED(406); // Not hit
      return MVM_E_NAN;
    }
    MVM_CASE_CONTIGUOUS(TC_REF_FUNCTION): {
      CODE_COVERAGE(408); // Hit
      return MVM_E_NAN;
    }
    MVM_CASE_CONTIGUOUS(TC_REF_HOST_FUNC): {
      CODE_COVERAGE_UNTESTED(409); // Not hit
      return MVM_E_NAN;
    }
    MVM_CASE_CONTIGUOUS(TC_REF_CLOSURE): {
      CODE_COVERAGE_UNTESTED(410); // Not hit
      return MVM_E_NAN;
    }
    MVM_CASE_CONTIGUOUS(TC_REF_RESERVED_1B): {
      CODE_COVERAGE_UNTESTED(411); // Not hit
      VM_RESERVED(vm); break;
    }
    MVM_CASE_CONTIGUOUS(TC_REF_VIRTUAL): {
      CODE_COVERAGE_UNTESTED(626); // Not hit
      VM_RESERVED(vm); break;
    }
    MVM_CASE_CONTIGUOUS(TC_REF_CLASS): {
      CODE_COVERAGE_UNTESTED(627); // Not hit
      return MVM_E_NAN;
    }
    MVM_CASE_CONTIGUOUS(TC_REF_SYMBOL): {
      CODE_COVERAGE_UNTESTED(412); // Not hit
      return MVM_E_NAN;
    }
    MVM_CASE_CONTIGUOUS(TC_VAL_UNDEFINED): {
      CODE_COVERAGE(413); // Hit
      return MVM_E_NAN;
    }
    MVM_CASE_CONTIGUOUS(TC_VAL_NULL): {
      CODE_COVERAGE(414); // Hit
      break;
    }
    MVM_CASE_CONTIGUOUS(TC_VAL_TRUE): {
      CODE_COVERAGE_UNTESTED(415); // Not hit
      *out_result = 1; break;
    }
    MVM_CASE_CONTIGUOUS(TC_VAL_FALSE): {
      CODE_COVERAGE_UNTESTED(416); // Not hit
      break;
    }
    MVM_CASE_CONTIGUOUS(TC_VAL_NAN): {
      CODE_COVERAGE(417); // Hit
      return MVM_E_NAN;
    }
    MVM_CASE_CONTIGUOUS(TC_VAL_NEG_ZERO): {
      CODE_COVERAGE(418); // Hit
      return MVM_E_NEG_ZERO;
    }
    MVM_CASE_CONTIGUOUS(TC_VAL_DELETED): {
      CODE_COVERAGE_UNTESTED(419); // Not hit
      return MVM_E_NAN;
    }
    default:
      VM_ASSERT_UNREACHABLE(vm);
  }
  return MVM_E_SUCCESS;
}

int32_t mvm_toInt32(mvm_VM* vm, mvm_Value value) {
  CODE_COVERAGE(57); // Hit
  int32_t result;
  TeError err = toInt32Internal(vm, value, &result);
  if (err == MVM_E_SUCCESS) {
    CODE_COVERAGE(420); // Hit
    return result;
  } else if (err == MVM_E_NAN) {
    CODE_COVERAGE(421); // Hit
    return 0;
  } else if (err == MVM_E_NEG_ZERO) {
    CODE_COVERAGE_UNTESTED(422); // Not hit
    return 0;
  } else {
    CODE_COVERAGE_UNTESTED(423); // Not hit
  }

  VM_ASSERT(vm, deepTypeOf(vm, value) == TC_REF_FLOAT64);
  #if MVM_SUPPORT_FLOAT
    return (int32_t)mvm_toFloat64(vm, value);
  #else // !MVM_SUPPORT_FLOAT
    // If things were compiled correctly, there shouldn't be any floats in the
    // system at all
    return 0;
  #endif
}

#if MVM_SUPPORT_FLOAT
MVM_FLOAT64 mvm_toFloat64(mvm_VM* vm, mvm_Value value) {
  CODE_COVERAGE(58); // Hit
  int32_t result;
  TeError err = toInt32Internal(vm, value, &result);
  if (err == MVM_E_SUCCESS) {
    CODE_COVERAGE(424); // Hit
    return result;
  } else if (err == MVM_E_NAN) {
    CODE_COVERAGE(425); // Hit
    return MVM_FLOAT64_NAN;
  } else if (err == MVM_E_NEG_ZERO) {
    CODE_COVERAGE(426); // Hit
    return -0.0;
  } else {
    CODE_COVERAGE(427); // Hit
  }

  VM_ASSERT(vm, deepTypeOf(vm, value) == TC_REF_FLOAT64);
  LongPtr lpFloat = DynamicPtr_decode_long(vm, value);
  MVM_FLOAT64 f;
  memcpy_long(&f, lpFloat, sizeof f);
  return f;
}
#endif // MVM_SUPPORT_FLOAT

// See implementation of mvm_equal for the meaning of each
typedef enum TeEqualityAlgorithm {
  EA_NONE,
  EA_COMPARE_PTR_VALUE_AND_TYPE,
  EA_COMPARE_NON_PTR_TYPE,
  EA_COMPARE_REFERENCE,
  EA_NOT_EQUAL,
  EA_COMPARE_STRING,
} TeEqualityAlgorithm;

static const TeEqualityAlgorithm equalityAlgorithmByTypeCode[TC_END] = {
  EA_NONE,                       // TC_REF_TOMBSTONE          = 0x0
  EA_COMPARE_PTR_VALUE_AND_TYPE, // TC_REF_INT32              = 0x1
  EA_COMPARE_PTR_VALUE_AND_TYPE, // TC_REF_FLOAT64            = 0x2
  EA_COMPARE_STRING,             // TC_REF_STRING             = 0x3
  EA_COMPARE_STRING,             // TC_REF_INTERNED_STRING    = 0x4
  EA_COMPARE_REFERENCE,          // TC_REF_FUNCTION           = 0x5
  EA_COMPARE_PTR_VALUE_AND_TYPE, // TC_REF_HOST_FUNC          = 0x6
  EA_COMPARE_PTR_VALUE_AND_TYPE, // TC_REF_BIG_INT            = 0x7
  EA_COMPARE_REFERENCE,          // TC_REF_SYMBOL             = 0x8
  EA_NONE,                       // TC_REF_RESERVED_1         = 0x9
  EA_NONE,                       // TC_REF_RESERVED_2         = 0xA
  EA_NONE,                       // TC_REF_INTERNAL_CONTAINER = 0xB
  EA_COMPARE_REFERENCE,          // TC_REF_PROPERTY_LIST      = 0xC
  EA_COMPARE_REFERENCE,          // TC_REF_ARRAY              = 0xD
  EA_COMPARE_REFERENCE,          // TC_REF_FIXED_LENGTH_ARRAY = 0xE
  EA_COMPARE_REFERENCE,          // TC_REF_CLOSURE            = 0xF
  EA_COMPARE_NON_PTR_TYPE,       // TC_VAL_INT14              = 0x10
  EA_COMPARE_NON_PTR_TYPE,       // TC_VAL_UNDEFINED          = 0x11
  EA_COMPARE_NON_PTR_TYPE,       // TC_VAL_NULL               = 0x12
  EA_COMPARE_NON_PTR_TYPE,       // TC_VAL_TRUE               = 0x13
  EA_COMPARE_NON_PTR_TYPE,       // TC_VAL_FALSE              = 0x14
  EA_NOT_EQUAL,                  // TC_VAL_NAN                = 0x15
  EA_COMPARE_NON_PTR_TYPE,       // TC_VAL_NEG_ZERO           = 0x16
  EA_NONE,                       // TC_VAL_DELETED            = 0x17
  EA_COMPARE_STRING,             // TC_VAL_STR_LENGTH         = 0x18
  EA_COMPARE_STRING,             // TC_VAL_STR_PROTO          = 0x19
};

bool mvm_equal(mvm_VM* vm, mvm_Value a, mvm_Value b) {
  CODE_COVERAGE(462); // Hit

  TeTypeCode aType = deepTypeOf(vm, a);
  TeTypeCode bType = deepTypeOf(vm, b);
  TeEqualityAlgorithm algorithmA = equalityAlgorithmByTypeCode[aType];
  TeEqualityAlgorithm algorithmB = equalityAlgorithmByTypeCode[bType];

  TABLE_COVERAGE(algorithmA, 6, 556); // Hit 4/6
  TABLE_COVERAGE(algorithmB, 6, 557); // Hit 4/6
  TABLE_COVERAGE(aType, TC_END, 558); // Hit 5/26
  TABLE_COVERAGE(bType, TC_END, 559); // Hit 6/26

  // If the values aren't even in the same class of comparison, they're not
  // equal. In particular, strings will not be equal to non-strings.
  if (algorithmA != algorithmB) {
    CODE_COVERAGE(560); // Hit
    return false;
  } else {
    CODE_COVERAGE(561); // Hit
  }

  if (algorithmA == EA_NOT_EQUAL) {
    CODE_COVERAGE(562); // Hit
    return false; // E.g. comparing NaN
  } else {
    CODE_COVERAGE(563); // Hit
  }

  if (a == b) {
    CODE_COVERAGE(564); // Hit
    return true;
  } else {
    CODE_COVERAGE(565); // Hit
  }

  switch (algorithmA) {
    case EA_COMPARE_REFERENCE: {
      // Reference equality comparison assumes that two values with different
      // locations in memory must be different values, since their identity is
      // their address. Since we've already checked `a == b`, this must be false.
      return false;
    }
    case EA_COMPARE_NON_PTR_TYPE: {
      // Non-pointer types are those like Int14 and the well-known values
      // (except NaN). These can just be compared with `a == b`, which we've
      // already done.
      return false;
    }

    case EA_COMPARE_STRING: {
      // Strings are a pain to compare because there are edge cases like the
      // fact that the string "length" _may_ be represented by
      // VM_VALUE_STR_LENGTH rather than a pointer to a string (or it may be a
      // TC_REF_STRING). To keep the code concise, I'm fetching a pointer to the
      // string data itself and then comparing that. This is the only equality
      // algorithm that doesn't check the type. It makes use of the check for
      // `algorithmA != algorithmB` from earlier and the fact that only strings
      // compare with this algorithm, which means we won't get to this point
      // unless both `a` and `b` are strings.
      if (a == b) {
        CODE_COVERAGE_UNTESTED(566); // Not hit
        return true;
      } else {
        CODE_COVERAGE(567); // Hit
      }
      size_t sizeA;
      size_t sizeB;
      LongPtr lpStrA = vm_toStringUtf8_long(vm, a, &sizeA);
      LongPtr lpStrB = vm_toStringUtf8_long(vm, b, &sizeB);
      bool result = (sizeA == sizeB) && memcmp_long(lpStrA, lpStrB, (uint16_t)sizeA);
      TABLE_COVERAGE(result ? 1 : 0, 2, 568); // Hit 1/2
      return result;
    }

    /*
    Compares two values that are both pointer values that point to non-reference
    types (e.g. int32). These will be equal if the value pointed to has the same
    type, the same size, and the raw data pointed to is the same.
    */
    case EA_COMPARE_PTR_VALUE_AND_TYPE: {
      CODE_COVERAGE_UNTESTED(475); // Not hit

      if (a == b) {
        CODE_COVERAGE_UNTESTED(569); // Not hit
        return true;
      } else {
        CODE_COVERAGE_UNTESTED(570); // Not hit
      }
      if (aType != bType) {
        CODE_COVERAGE_UNTESTED(571); // Not hit
        return false;
      } else {
        CODE_COVERAGE_UNTESTED(572); // Not hit
        }

      LongPtr lpA = DynamicPtr_decode_long(vm, a);
      LongPtr lpB = DynamicPtr_decode_long(vm, b);
      uint16_t aHeaderWord = readAllocationHeaderWord_long(lpA);
      uint16_t bHeaderWord = readAllocationHeaderWord_long(lpB);
      // If the header words are different, the sizes or types are different
      if (aHeaderWord != bHeaderWord) {
        CODE_COVERAGE_UNTESTED(476); // Not hit
        return false;
      } else {
        CODE_COVERAGE_UNTESTED(477); // Not hit
      }
      uint16_t size = vm_getAllocationSizeExcludingHeaderFromHeaderWord(aHeaderWord);
      if (memcmp_long(lpA, lpB, size) == 0) {
        CODE_COVERAGE_UNTESTED(481); // Not hit
        return true;
      } else {
        CODE_COVERAGE_UNTESTED(482); // Not hit
        return false;
      }
    }

    default: {
      VM_ASSERT_UNREACHABLE(vm);
      return false;
    }
  }
}

bool mvm_isNaN(mvm_Value value) {
  CODE_COVERAGE_UNTESTED(573); // Not hit
  return value == VM_VALUE_NAN;
}

static void sanitizeArgs(VM* vm, Value* args, uint8_t argCount) {
  CODE_COVERAGE(574); // Hit
  /*
  It's important that we don't leak object pointers into the host because static
  analysis optimization passes need to be able to perform unambiguous alias
  analysis, and we don't yet have a standard ABI for allowing the host to
  interact with objects in a way that works with these kinds of optimizers
  (maybe in future).
  */
  Value* arg = args;
  while (argCount--) {
    CODE_COVERAGE(575); // Hit
    VM_ASSERT(vm, *arg != VM_VALUE_DELETED);
    mvm_TeType type = mvm_typeOf(vm, *arg);
    if (
      (type == VM_T_FUNCTION) ||
      (type == VM_T_OBJECT) ||
      (type == VM_T_ARRAY)
    ) {
      *arg = VM_VALUE_UNDEFINED;
    }
    arg++;
  }
}

#if MVM_INCLUDE_SNAPSHOT_CAPABILITY

// Opposite of loadPtr. Called during snapshotting
static void serializePtr(VM* vm, Value* pv) {
  CODE_COVERAGE(576); // Hit
  Value v = *pv;
  if (!Value_isShortPtr(v)) {
    CODE_COVERAGE(577); // Hit
    return;
  } else {
    CODE_COVERAGE(578); // Hit
  }
  void* p = ShortPtr_decode(vm, v);

  // Pointers are encoded as an offset in the heap
  uint16_t offsetInHeap = pointerOffsetInHeap(vm, vm->pLastBucket, p);

  // The lowest bit must be zero so that this is tagged as a "ShortPtr".
  VM_ASSERT(vm, (offsetInHeap & 1) == 0);

  *pv = offsetInHeap;
}

// The opposite of `loadPointers`
static void serializePointers(VM* vm, mvm_TsBytecodeHeader* bc) {
  CODE_COVERAGE(579); // Hit
  // CAREFUL! This function mutates `bc`, not `vm`.

  uint16_t n;
  uint16_t* p;

  uint16_t heapOffset = bc->sectionOffsets[BCS_HEAP];
  uint16_t heapSize = bc->bytecodeSize - heapOffset;

  uint16_t* pGlobals = (uint16_t*)((uint8_t*)bc + bc->sectionOffsets[BCS_GLOBALS]);
  uint16_t* heapMemory = (uint16_t*)((uint8_t*)bc + heapOffset);

  // Roots in global variables
  uint16_t globalsSize = bc->sectionOffsets[BCS_GLOBALS + 1] - bc->sectionOffsets[BCS_GLOBALS];
  p = pGlobals;
  n = globalsSize / 2;
  TABLE_COVERAGE(n ? 1 : 0, 2, 580); // Hit 1/2
  while (n--) {
    serializePtr(vm, p++);
  }

  // Pointers in heap memory
  p = heapMemory;
  uint16_t* heapEnd = (uint16_t*)((uint8_t*)heapMemory + heapSize);
  while (p < heapEnd) {
    CODE_COVERAGE(581); // Hit
    uint16_t header = *p++;
    uint16_t size = vm_getAllocationSizeExcludingHeaderFromHeaderWord(header);
    uint16_t words = (size + 1) / 2;
    TeTypeCode tc = vm_getTypeCodeFromHeaderWord(header);

    if (tc < TC_REF_DIVIDER_CONTAINER_TYPES) { // Non-container types
      CODE_COVERAGE(582); // Hit
      p += words;
      continue;
    } else {
      // Else, container types
      CODE_COVERAGE(583); // Hit
    }

    while (words--) {
      if (Value_isShortPtr(*p))
        serializePtr(vm, p);
      p++;
    }
  }
}

void* mvm_createSnapshot(mvm_VM* vm, size_t* out_size) {
  CODE_COVERAGE(503); // Hit
  if (out_size)
    *out_size = 0;

  uint16_t heapOffset = getSectionOffset(vm->lpBytecode, BCS_HEAP);
  uint16_t heapSize = getHeapSize(vm);

  // This assumes that the heap is the last section in the bytecode. Since the
  // heap is the only part of the bytecode image that changes size, we can just
  // calculate the new bytecode size as follows
  VM_ASSERT(vm, BCS_HEAP == BCS_SECTION_COUNT - 1);
  uint32_t bytecodeSize = (uint32_t)heapOffset + heapSize;

  if (bytecodeSize > 0xFFFF) {
    CODE_COVERAGE_ERROR_PATH(584); // Not hit
    MVM_FATAL_ERROR(vm, MVM_E_SNAPSHOT_TOO_LARGE);
  } else {
    CODE_COVERAGE(585); // Hit
  }

  mvm_TsBytecodeHeader* pNewBytecode = malloc(bytecodeSize);
  if (!pNewBytecode) return NULL;

  // The globals and heap are the last parts of the image because they're the
  // only mutable sections
  VM_ASSERT(vm, BCS_GLOBALS == BCS_SECTION_COUNT - 2);
  uint16_t sizeOfConstantPart = getSectionOffset(vm->lpBytecode, BCS_GLOBALS);

  // The first part of the snapshot doesn't change between executions (except
  // some header fields, which we'll update later).
  memcpy_long(pNewBytecode, vm->lpBytecode, sizeOfConstantPart);

  // Snapshot the globals memory
  uint16_t sizeOfGlobals = getSectionSize(vm, BCS_GLOBALS);
  memcpy((uint8_t*)pNewBytecode + pNewBytecode->sectionOffsets[BCS_GLOBALS], vm->globals, sizeOfGlobals);

  // Snapshot heap memory

  TsBucket* pBucket = vm->pLastBucket;
  // Start at the end of the heap and work backwards, because buckets are linked
  // in reverse order. (Edit: actually, they're also linked forwards now, but I
  // might retract that at some point so I'll leave this with the backwards
  // iteration).
  uint8_t* pHeapStart = (uint8_t*)pNewBytecode + pNewBytecode->sectionOffsets[BCS_HEAP];
  uint8_t* pTarget = pHeapStart + heapSize;
  uint16_t cursor = heapSize;
  TABLE_COVERAGE(pBucket ? 1 : 0, 2, 586); // Hit 1/2
  while (pBucket) {
    CODE_COVERAGE(504); // Hit
    uint16_t offsetStart = pBucket->offsetStart;
    uint16_t bucketSize = cursor - offsetStart;
    uint8_t* pBucketData = getBucketDataBegin(pBucket);

    pTarget -= bucketSize;
    memcpy(pTarget, pBucketData, bucketSize);

    cursor = offsetStart;
    pBucket = pBucket->prev;
  }

  // Update header fields
  pNewBytecode->bytecodeSize = bytecodeSize;

  // Convert pointers-to-RAM into their corresponding serialized form
  serializePointers(vm, pNewBytecode);

  uint16_t crcStartOffset = OFFSETOF(mvm_TsBytecodeHeader, crc) + sizeof pNewBytecode->crc;
  uint16_t crcSize = bytecodeSize - crcStartOffset;
  void* pCrcStart = (uint8_t*)pNewBytecode + crcStartOffset;
  pNewBytecode->crc = MVM_CALC_CRC16_CCITT(pCrcStart, crcSize);

  if (out_size) {
    CODE_COVERAGE(587); // Hit
    *out_size = bytecodeSize;
  }
  return (void*)pNewBytecode;
}
#endif // MVM_INCLUDE_SNAPSHOT_CAPABILITY

#if MVM_INCLUDE_DEBUG_CAPABILITY

void mvm_dbg_setBreakpoint(VM* vm, uint16_t bytecodeAddress) {
  CODE_COVERAGE_UNTESTED(588); // Not hit

  // These checks on the bytecode address are assertions rather than user faults
  // because the address is probably not manually computed by a user, it's
  // derived from some kind of debug symbol file. In a production environment,
  // setting a breakpoint on an address that's never executed (e.g. because it's
  // not executable) is not a VM failure.
  VM_ASSERT(vm, bytecodeAddress >= getSectionOffset(vm->lpBytecode, BCS_ROM));
  VM_ASSERT(vm, bytecodeAddress < getSectionOffset(vm->lpBytecode, sectionAfter(vm, BCS_ROM)));

  mvm_dbg_removeBreakpoint(vm, bytecodeAddress);
  TsBreakpoint* breakpoint = malloc(sizeof (TsBreakpoint));
  if (!breakpoint) {
    MVM_FATAL_ERROR(vm, MVM_E_MALLOC_FAIL);
    return;
  }
  breakpoint->bytecodeAddress = bytecodeAddress;
  // Add to linked-list
  breakpoint->next = vm->pBreakpoints;
  vm->pBreakpoints = breakpoint;
}

void mvm_dbg_removeBreakpoint(VM* vm, uint16_t bytecodeAddress) {
  CODE_COVERAGE_UNTESTED(589); // Not hit

  TsBreakpoint** ppBreakpoint = &vm->pBreakpoints;
  TsBreakpoint* pBreakpoint = *ppBreakpoint;
  while (pBreakpoint) {
    if (pBreakpoint->bytecodeAddress == bytecodeAddress) {
      CODE_COVERAGE_UNTESTED(590); // Not hit
      // Remove from linked list
      *ppBreakpoint = pBreakpoint->next;
      free(pBreakpoint);
      pBreakpoint = *ppBreakpoint;
    } else {
      CODE_COVERAGE_UNTESTED(591); // Not hit
      ppBreakpoint = &pBreakpoint->next;
      pBreakpoint = *ppBreakpoint;
    }
  }
}

void mvm_dbg_setBreakpointCallback(mvm_VM* vm, mvm_TfBreakpointCallback cb) {
  CODE_COVERAGE_UNTESTED(592); // Not hit
  // It doesn't strictly need to be null, but is probably a mistake if it's not.
  VM_ASSERT(vm, vm->breakpointCallback == NULL);
  vm->breakpointCallback = cb;
}

#endif // MVM_INCLUDE_DEBUG_CAPABILITY

/**
 * Test out the LONG_PTR macros provided in the port file. lpBytecode should
 * point to actual bytecode, whereas pHeader should point to a local copy that's
 * been validated.
 */
static TeError vm_validatePortFileMacros(MVM_LONG_PTR_TYPE lpBytecode, mvm_TsBytecodeHeader* pHeader) {
  uint32_t x1 = 0x12345678;
  uint32_t x2 = 0x12345678;
  uint32_t x3 = 0x87654321;
  uint32_t x4 = 0x99999999;
  uint32_t* px1 = &x1;
  uint32_t* px2 = &x2;
  uint32_t* px3 = &x3;
  uint32_t* px4 = &x4;
  MVM_LONG_PTR_TYPE lpx1 = MVM_LONG_PTR_NEW(px1);
  MVM_LONG_PTR_TYPE lpx2 = MVM_LONG_PTR_NEW(px2);
  MVM_LONG_PTR_TYPE lpx3 = MVM_LONG_PTR_NEW(px3);
  MVM_LONG_PTR_TYPE lpx4 = MVM_LONG_PTR_NEW(px4);

  if (!((MVM_LONG_PTR_TRUNCATE(lpx1)) == px1)) goto LBL_FAIL;
  if (!((MVM_READ_LONG_PTR_1(lpx1)) == 0x78)) goto LBL_FAIL;
  if (!((MVM_READ_LONG_PTR_2(lpx1)) == 0x5678)) goto LBL_FAIL;
  if (!((MVM_READ_LONG_PTR_1((MVM_LONG_PTR_ADD(lpx1, 1)))) == 0x56)) goto LBL_FAIL;
  if (!((MVM_LONG_PTR_SUB((MVM_LONG_PTR_ADD(lpx1, 3)), lpx1)) == 3)) goto LBL_FAIL;
  if (!((MVM_LONG_PTR_SUB(lpx1, (MVM_LONG_PTR_ADD(lpx1, 3)))) == -3)) goto LBL_FAIL;
  if (!((MVM_LONG_MEM_CMP(lpx1, lpx2, 4)) == 0)) goto LBL_FAIL;
  if (!((MVM_LONG_MEM_CMP(lpx1, lpx3, 4)) > 0)) goto LBL_FAIL;
  if (!((MVM_LONG_MEM_CMP(lpx1, lpx4, 4)) < 0)) goto LBL_FAIL;

  MVM_LONG_MEM_CPY(px4, lpx3, 4);
  if (!(x4 == 0x87654321)) goto LBL_FAIL;
  x4 = 0x99999999;

  // The above tests were testing the case of using a long pointer to point to
  // local RAM. We need to also test that everything works when point to the
  // actual bytecode. lpBytecode and pHeader should point to data of the same
  // value but in different address spaces (ROM and RAM respectively).

  if (!((MVM_READ_LONG_PTR_1(lpBytecode)) == pHeader->bytecodeVersion)) goto LBL_FAIL;
  if (!((MVM_READ_LONG_PTR_2(lpBytecode)) == *((uint16_t*)pHeader))) goto LBL_FAIL;
  if (!((MVM_READ_LONG_PTR_1((MVM_LONG_PTR_ADD(lpBytecode, 2)))) == pHeader->requiredEngineVersion)) goto LBL_FAIL;
  if (!((MVM_LONG_PTR_SUB((MVM_LONG_PTR_ADD(lpBytecode, 3)), lpBytecode)) == 3)) goto LBL_FAIL;
  if (!((MVM_LONG_PTR_SUB(lpBytecode, (MVM_LONG_PTR_ADD(lpBytecode, 3)))) == -3)) goto LBL_FAIL;
  if (!((MVM_LONG_MEM_CMP(lpBytecode, (MVM_LONG_PTR_NEW(pHeader)), 8)) == 0)) goto LBL_FAIL;

  if (MVM_NATIVE_POINTER_IS_16_BIT && (sizeof(void*) != 2)) return MVM_E_EXPECTED_POINTER_SIZE_TO_BE_16_BIT;
  if ((!MVM_NATIVE_POINTER_IS_16_BIT) && (sizeof(void*) == 2)) return MVM_E_EXPECTED_POINTER_SIZE_NOT_TO_BE_16_BIT;

  return MVM_E_SUCCESS;

LBL_FAIL:
  return MVM_E_PORT_FILE_MACRO_TEST_FAILURE;
}

uint16_t mvm_getCurrentAddress(VM* vm) {
  vm_TsStack* stack = vm->stack;
  if (!stack) return 0; // Not currently running
  LongPtr lpProgramCounter = stack->reg.lpProgramCounter;
  LongPtr lpBytecode = vm->lpBytecode;
  uint16_t address = (uint16_t)MVM_LONG_PTR_SUB(lpProgramCounter, lpBytecode);
  return address;
}<|MERGE_RESOLUTION|>--- conflicted
+++ resolved
@@ -114,13 +114,8 @@
 
 
 static inline uint16_t getAllocationSize_long(LongPtr lpAllocation) {
-<<<<<<< HEAD
   CODE_COVERAGE_UNTESTED(514); // Not hit
-  uint16_t headerWord = LongPtr_read2(LongPtr_add(lpAllocation, -2));
-=======
-  CODE_COVERAGE(514); // Not hit
   uint16_t headerWord = LongPtr_read2_aligned(LongPtr_add(lpAllocation, -2));
->>>>>>> 4b7d4f51
   return vm_getAllocationSizeExcludingHeaderFromHeaderWord(headerWord);
 }
 
