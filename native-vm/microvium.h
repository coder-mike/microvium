--- conflicted
+++ resolved
@@ -74,16 +74,13 @@
   /* 48 */ MVM_E_CAN_ONLY_ASSIGN_BYTES_TO_UINT8_ARRAY, // Value assigned to index of Uint8Array must be an integer in the range 0 to 255
   /* 49 */ MVM_E_WRONG_BYTECODE_VERSION, // The version of bytecode is different to what the engine supports
   /* 50 */ MVM_E_USING_NEW_ON_NON_CLASS, // The `new` operator can only be used on classes
-<<<<<<< HEAD
-  /* 51 */ MVM_E_REQUIRES_ACTIVE_VM, // The given operation requires that the VM has active calls on the stack
-  /* 52 */ MVM_E_ASYNC_START_ERROR, // mvm_asyncStart must be called exactly once at the beginning of a host function that is called from JS
-  /* 53 */ MVM_E_ASYNC_WITHOUT_AWAIT, // mvm_asyncStart can only be used with a script that has await points. Add at least one (reachable) await point to the script.
-  /* 54 */ MVM_E_TYPE_ERROR_AWAIT_NON_PROMISE, // Can only await a promise in Microvium
-  /* 55 */ MVM_E_HEAP_CORRUPT, // Microvium's internal heap is not in a consistent state
-  /* 56 */ MVM_E_CLASS_PROTOTYPE_MUST_BE_NULL_OR_OBJECT, // The prototype property of a class must be null or a plain object
-=======
   /* 51 */ MVM_E_INSTRUCTION_COUNT_REACHED, // The instruction count set by `mvm_stopAfterNInstructions` has been reached
->>>>>>> e872bffc
+  /* 52 */ MVM_E_REQUIRES_ACTIVE_VM, // The given operation requires that the VM has active calls on the stack
+  /* 53 */ MVM_E_ASYNC_START_ERROR, // mvm_asyncStart must be called exactly once at the beginning of a host function that is called from JS
+  /* 54 */ MVM_E_ASYNC_WITHOUT_AWAIT, // mvm_asyncStart can only be used with a script that has await points. Add at least one (reachable) await point to the script.
+  /* 55 */ MVM_E_TYPE_ERROR_AWAIT_NON_PROMISE, // Can only await a promise in Microvium
+  /* 56 */ MVM_E_HEAP_CORRUPT, // Microvium's internal heap is not in a consistent state
+  /* 57 */ MVM_E_CLASS_PROTOTYPE_MUST_BE_NULL_OR_OBJECT, // The prototype property of a class must be null or a plain object
 } mvm_TeError;
 
 typedef enum mvm_TeType {
@@ -495,11 +492,7 @@
  * Setting a breakpoint a second time on the same address of an existing active
  * breakpoint will have no effect.
  */
-<<<<<<< HEAD
-void mvm_dbg_setBreakpoint(mvm_VM* vm, int bytecodeAddress);
-=======
-MVM_EXPORT void mvm_dbg_setBreakpoint(mvm_VM* vm, uint16_t bytecodeAddress);
->>>>>>> e872bffc
+MVM_EXPORT void mvm_dbg_setBreakpoint(mvm_VM* vm, int bytecodeAddress);
 
 /**
  * Remove a breakpoint added by mvm_dbg_setBreakpoint
@@ -507,7 +500,7 @@
 MVM_EXPORT void mvm_dbg_removeBreakpoint(mvm_VM* vm, uint16_t bytecodeAddress);
 
 /**
- * Set the function to be called when any breakpoint is hit. 
+ * Set the function to be called when any breakpoint is hit.
  *
  * The callback only applies to the given virtual machine (the callback can be
  * different for different VMs).
